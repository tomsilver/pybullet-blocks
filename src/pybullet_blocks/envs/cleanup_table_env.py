--- conflicted
+++ resolved
@@ -53,11 +53,7 @@
             },
             "D": {
                 "uid": "a953358282604011b8567b7574b0b563",  # Gun toy
-<<<<<<< HEAD
                 "scale": 0.025,
-=======
-                "scale": 0.04,
->>>>>>> d951d091
             },
         }
     )
@@ -855,17 +851,10 @@
 
     def _get_terminated(self) -> bool:
         """Get whether the episode is terminated."""
-<<<<<<< HEAD
         # Check if all toys are in the bin and gripper is holding wiper
         all_toys_in_bin = all(self.is_object_in_bin(toy_id) for toy_id in self.toy_ids)
         # holding_wiper = self.current_held_object_id == self.wiper_id
         return all_toys_in_bin  # and holding_wiper
-=======
-        # Check if all toys are in the bin and gripper is empty
-        all_toys_in_bin = all(self.is_object_in_bin(toy_id) for toy_id in self.toy_ids)
-        gripper_empty = self.current_grasp_transform is None
-        return all_toys_in_bin and gripper_empty
->>>>>>> d951d091
 
     def _get_reward(self) -> float:
         """Get the current reward."""
@@ -898,7 +887,6 @@
         in_x_bounds = min_x <= obj_pos[0] <= max_x
         in_y_bounds = min_y <= obj_pos[1] <= max_y
         above_bottom = obj_pos[2] >= min_z
-<<<<<<< HEAD
 
         # Check collision within bin
         touch_bottom = check_body_collisions(
@@ -919,8 +907,6 @@
                 ):
                     touch_bottom = True
                     break
-=======
->>>>>>> d951d091
 
         return in_x_bounds and in_y_bounds and above_bottom and touch_bottom
 
@@ -1190,7 +1176,6 @@
         scene_description = self.scene_description
         assert isinstance(scene_description, CleanupTableSceneDescription)
 
-<<<<<<< HEAD
         x_vals = np.linspace(
             scene_description.toy_init_position_lower[0],
             scene_description.toy_init_position_upper[0],
@@ -1202,16 +1187,6 @@
             num=3,
         )
         z_val = scene_description.toy_init_position_lower[2]
-=======
-        for toy_id in self.toy_ids:
-            placed = False
-            for _ in range(100):
-                position = self.np_random.uniform(
-                    scene_description.toy_init_position_lower,
-                    scene_description.toy_init_position_upper,
-                )
-                set_pose(toy_id, Pose(tuple(position)), self.physics_client_id)
->>>>>>> d951d091
 
         candidate_positions = [
             np.array([x, y, z_val]) for x, y in itertools.product(x_vals, y_vals)
