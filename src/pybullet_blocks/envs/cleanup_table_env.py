"""Environment with toys on a table that need to be placed in a bin."""

from __future__ import annotations

import itertools
import os
import ssl
from dataclasses import dataclass, field
from functools import lru_cache
from typing import Any, Collection, SupportsFloat

import numpy as np
import objaverse
import pybullet as p
import trimesh
from gymnasium import spaces
from gymnasium.utils import seeding
from numpy.typing import NDArray
from pybullet_helpers.geometry import Pose, get_pose, multiply_poses, set_pose
from pybullet_helpers.inverse_kinematics import check_body_collisions
from pybullet_helpers.utils import create_pybullet_block
from tomsgeoms2d.structs import Circle, Geom2D, Rectangle

from pybullet_blocks.envs.base_env import (
    BaseSceneDescription,
    LabeledObjectState,
    ObjectState,
    PyBulletObjectsAction,
    PyBulletObjectsEnv,
    PyBulletObjectsState,
    RobotState,
)
from pybullet_blocks.utils import create_labeled_object


@dataclass
class ObjaverseConfig:
    """Configuration for Objaverse objects."""

    # Predefined objects with their Objaverse UIDs and scales
    toy_objects: dict[str, dict[str, Any]] = field(
        default_factory=lambda: {
            "A": {
                "uid": "a84cecb600c04eeba60d02f99b8b154b",  # Duck toy
                "scale": 0.06,
            },
            "B": {
                "uid": "0ec701a445b84eb6bd0ea16a20e0fa4a",  # Robot toy
                "scale": 2.4e-6,
            },
            "C": {
                "uid": "8ce1a6e5ce4d43ada896ee8f2d4ab289",  # Dinosaur toy
                "scale": 5e-4,
            },
            "D": {
                "uid": "36c5a7d36196442fb03e61d218a4a08e",  # Apple toy
                "scale": 0.02,
            },
        }
    )

    # Local cache directory for downloaded meshes
    cache_dir: str = field(
        default_factory=lambda: os.path.expanduser("~/.objaverse_cache")
    )
    max_downloads: int = 10

    default_scale: float = 0.05
    default_mass: float = 0.3
    default_lateral_friction: float = 0.9


@dataclass
class BinDimensions:
    """Dimensions for the bin container."""

    # Bin outer dimensions
    bin_size: tuple[float, float, float] = (0.6, 0.3, 0.1)
    bin_wall_thickness: float = 0.02
    bin_bottom_thickness: float = 0.02

    @property
    def interior_width(self) -> float:
        """Width of the interior of the bin."""
        return self.bin_size[0] - 2 * self.bin_wall_thickness

    @property
    def interior_depth(self) -> float:
        """Depth of the interior of the bin."""
        return self.bin_size[1] - 2 * self.bin_wall_thickness

    @property
    def interior_height(self) -> float:
        """Height of the interior of the bin."""
        return self.bin_size[2] - self.bin_bottom_thickness

    @property
    def interior_bottom_z_offset(self) -> float:
        """Z offset from bin origin to interior bottom."""
        return -self.bin_size[2] / 2 + self.bin_bottom_thickness


@dataclass(frozen=True)
class CleanupTableSceneDescription(BaseSceneDescription):
    """Container for toy cleanup task hyperparameters."""

    num_toys: int = 3

    # Bin parameters
    bin_position: tuple[float, float, float] = (0.5, 0.45, -0.275)
    bin_rgba: tuple[float, float, float, float] = (0.6, 0.4, 0.2, 1.0)
    bin_dimensions: BinDimensions = field(default_factory=BinDimensions)

    # Toy parameters
    toy_rgba: tuple[float, float, float, float] = (0.8, 0.2, 0.2, 1.0)
    toy_half_extents: tuple[float, float, float] = (0.1, 0.1, 0.1)
<<<<<<< HEAD
    toy_mass: float = 0.01
=======
    init_dist: float = 0.08
    toy_mass: float = 0.3
>>>>>>> 6e536e1e
    toy_friction: float = 0.9

    # Wall parameters
    wall_rgba: tuple[float, float, float, float] = (0.9, 0.9, 0.9, 1.0)
    wall_half_extents: tuple[float, float, float] = (0.05, 1.5, 1.0)
    wall_offset_from_robot: float = 0.0

    # Floor parameters
    floor_rgba: tuple[float, float, float, float] = (0.4, 0.25, 0.12, 1.0)
    floor_half_extents: tuple[float, float, float] = (0.8, 1.5, 0.05)
    floor_position: tuple[float, float, float] = (0.25, 0.0, -0.375)

    # Wiper parameters
    wiper_urdf_path: str = field(
        default_factory=lambda: os.path.join(os.path.dirname(__file__), "broom.urdf")
    )
<<<<<<< HEAD
    wiper_half_extents: tuple[float, float, float] = (0.15, 0.03, 0.05)
    wiper_init_position: tuple[float, float, float] = (0.5, -0.15, 0.0)
=======
    wiper_half_extents: tuple[float, float, float] = (0.015, 0.15, 0.04)
    wiper_init_position: tuple[float, float, float] = (0.35, -0.1, 0.0)
>>>>>>> 6e536e1e

    # Objaverse configuration
    objaverse_config: ObjaverseConfig = field(default_factory=ObjaverseConfig)
    use_objaverse: bool = True

    # Table position
    table_pose: Pose = Pose((0.5, 0.0, -0.175))
    table_half_extents: tuple[float, float, float] = (0.3, 0.3, 0.15)

    # Robot base and stand position
    robot_base_pose: Pose = Pose((0.0, 0.0, -0.1))
    robot_stand_pose: Pose = Pose((0.0, 0.0, -0.2))
    robot_stand_half_extents: tuple[float, float, float] = (0.2, 0.2, 0.125)

    # Pick related settings -- toys
    z_dist_threshold_for_reach: float = 0.02
<<<<<<< HEAD
    z_dist_threshold_for_grasp: float = -0.02
=======
    z_dist_threshold_for_grasp: float = -0.025
>>>>>>> 6e536e1e
    hand_ready_pick_z: float = 0.1
    xy_dist_threshold: float = 0.075

    # Pick related settings -- wiper
    wiper_horizontal_dist_threshold: float = 0.1
    wiper_horizontal_dist_threshold_for_grasp: float = 0.01
<<<<<<< HEAD
    wiper_vertical_dist_threshold_for_reach: float = 0.2
    wiper_vertical_dist_threshold_for_grasp: float = 0.08
=======
    wiper_vertical_dist_threshold_for_reach: float = 0.1
    wiper_vertical_dist_threshold_for_grasp: float = 0.06
>>>>>>> 6e536e1e

    # Above everything threshold
    above_everything_z_threshold: float = 0.1

    @property
    def wall_position(self) -> tuple[float, float, float]:
        """Calculate wall position based on robot stand position."""
        robot_stand_pos = self.robot_stand_pose.position
        robot_stand_half_extents = self.robot_stand_half_extents
        wall_x = (
            robot_stand_pos[0]
            - robot_stand_half_extents[0]
            - self.wall_half_extents[0]
            - self.wall_offset_from_robot
        )
        wall_y = robot_stand_pos[1]
        wall_z = (
            robot_stand_pos[2] - robot_stand_half_extents[2] + self.wall_half_extents[2]
        )
        return (wall_x, wall_y, wall_z)

    @property
    def toy_init_position_lower(self) -> tuple[float, float, float]:
        """Lower bounds for toy position on table."""
        return (
<<<<<<< HEAD
            self.table_pose.position[0]
            - self.table_half_extents[0]
            + self.toy_half_extents[0]
            + 0.05,
            self.wiper_init_position[1] + self.toy_half_extents[1] + 0.08,
=======
            self.wiper_init_position[0] + self.toy_half_extents[0],
            self.table_pose.position[1]
            - self.table_half_extents[1]
            + self.toy_half_extents[1],
>>>>>>> 6e536e1e
            self.table_pose.position[2]
            + self.table_half_extents[2]
            + self.toy_half_extents[2],
        )

    @property
    def toy_init_position_upper(self) -> tuple[float, float, float]:
        """Upper bounds for toy position on table."""
        return (
            self.table_pose.position[0]
            + self.table_half_extents[0]
            - self.toy_half_extents[0]
            - 0.08,
            self.table_pose.position[1]
            + self.table_half_extents[1]
            - self.toy_half_extents[1]
            + 0.05,
            self.table_pose.position[2]
            + self.table_half_extents[2]
            + self.toy_half_extents[2],
        )


@dataclass(frozen=True)
class CleanupTablePyBulletObjectsState(PyBulletObjectsState):
    """A state in the toy cleanup environment with graph representation."""

    toy_states: Collection[LabeledObjectState]
    bin_state: ObjectState
    wiper_state: LabeledObjectState
    robot_state: RobotState

    @classmethod
    def get_node_dimension(cls) -> int:
        """Get the dimensionality of nodes."""
        return max(
            RobotState.get_dimension(),
            LabeledObjectState.get_dimension(),
            ObjectState.get_dimension(),
        )

    def to_observation(self) -> spaces.GraphInstance:
        """Create graph representation of the state."""
        # Add bin as a special node type (type 2)
        bin_node = np.zeros(self.get_node_dimension(), dtype=np.float32)
        bin_node[0] = 2  # Distinguish bin from robot(0) and toys(1)
        bin_vec = self.bin_state.to_vec()
        bin_node[1 : 1 + len(bin_vec)] = bin_vec

        # Add wiper node (type 3)
        wiper_node = np.zeros(self.get_node_dimension(), dtype=np.float32)
        wiper_node[0] = 3
        wiper_vec = self.wiper_state.to_vec()
        wiper_node[1 : 1 + len(wiper_vec)] = wiper_vec

        inner_vecs: list[NDArray] = [
            self.robot_state.to_vec(),
            bin_node,
            wiper_node,
        ]

        for toy_state in self.toy_states:
            inner_vecs.append(toy_state.to_vec())

        padded_vecs: list[NDArray] = []
        for vec in inner_vecs:
            padded_vec = np.zeros(self.get_node_dimension(), dtype=np.float32)
            padded_vec[: len(vec)] = vec
            padded_vecs.append(padded_vec)

        arr = np.array(padded_vecs, dtype=np.float32)
        return spaces.GraphInstance(nodes=arr, edges=None, edge_links=None)

    @classmethod
    def from_observation(
        cls, obs: spaces.GraphInstance
    ) -> CleanupTablePyBulletObjectsState:
        """Build a state from a graph."""
        robot_state: RobotState | None = None
        bin_state: ObjectState | None = None
        wiper_state: LabeledObjectState | None = None
        toy_states: list[LabeledObjectState] = []

        for node in obs.nodes:
            if np.isclose(node[0], 0):  # Robot
                assert robot_state is None
                vec = node[: RobotState.get_dimension()]
                robot_state = RobotState.from_vec(vec)
            elif np.isclose(node[0], 2):  # Bin
                bin_vec = node[1 : 1 + ObjectState.get_dimension()]
                bin_state = ObjectState.from_vec(bin_vec)
            elif np.isclose(node[0], 3):  # Wiper
                wiper_vec = node[1 : 1 + LabeledObjectState.get_dimension()]
                wiper_state = LabeledObjectState.from_vec(wiper_vec)
            elif np.isclose(node[0], 1):  # Toy
                vec = node[: LabeledObjectState.get_dimension()]
                toy_state = LabeledObjectState.from_vec(vec)
                toy_states.append(toy_state)

        assert robot_state is not None
        assert bin_state is not None
        assert wiper_state is not None

        toy_states.sort(key=lambda x: x.label)

        return cls(toy_states, bin_state, wiper_state, robot_state)


class ObjaverseLoader:
    """Helper class for loading Objaverse objects."""

    def __init__(self, config: ObjaverseConfig, num_toys: int) -> None:
        self.config = config
        os.makedirs(config.cache_dir, exist_ok=True)
        self.downloaded_objects: dict[str, str] = {}
        self._setup_ssl_context()
        self._download_all_objects(num_toys)

    def _setup_ssl_context(self) -> None:
        """Set up SSL context to handle certificate verification."""
        ssl_context = ssl.create_default_context()
        ssl_context.check_hostname = False
        ssl_context.verify_mode = ssl.CERT_NONE
        ssl._create_default_https_context = (  # pylint: disable=protected-access
            lambda: ssl_context
        )

<<<<<<< HEAD
    def _download_all_objects(self, num_toys: int) -> None:
        """Download all objects needed from configuration."""
        available_labels = list(self.config.toy_objects.keys())
        needed_labels = available_labels[:num_toys]
        uids = [self.config.toy_objects[label]["uid"] for label in needed_labels]
=======
    def _download_all_objects(self) -> None:
        """Download all objects defined in configuration."""
        uids = [obj_config["uid"] for obj_config in self.config.toy_objects.values()]
>>>>>>> 6e536e1e
        downloaded_objects = objaverse.load_objects(
            uids=uids,
            download_processes=1,
        )
        self.downloaded_objects = downloaded_objects

    def convert_glb_to_obj(self, glb_path: str) -> str:
        """Convert GLB file to OBJ for PyBullet compatibility."""
        obj_path = glb_path.replace(".glb", ".obj")
        if os.path.exists(obj_path):
            return obj_path

        # Load GLB and export to OBJ
        mesh = trimesh.load(glb_path)
        if hasattr(mesh, "geometry"):
            # If it's a Scene, extract the first geometry
            if len(mesh.geometry) > 0:
                mesh = list(mesh.geometry.values())[0]
            else:
                raise ValueError("No geometry found in GLB file")
        assert isinstance(mesh, trimesh.Trimesh)
        mesh.export(obj_path)
        print(f"Converted {glb_path} to {obj_path}")
        return obj_path

    def load_object(
        self,
        physics_client_id: int,
        label: str | None = None,
        mass: float | None = None,
        scale: float | None = None,
        is_wiper: bool = False,
    ) -> int:
        """Load toy objects or wiper object from Objaverse."""
        assert not is_wiper
        assert label is not None, "Label must be provided for toy objects."
        obj_config = self.config.toy_objects.get(label)
        assert obj_config is not None, f"Object config for label {label} not found."
        uid = obj_config["uid"]
        if scale is None:
            scale = obj_config.get("scale", self.config.default_scale)

        if mass is None:
            mass = self.config.default_mass

        mesh_path = self.downloaded_objects.get(uid)
        assert mesh_path is not None, f"Mesh for UID {uid} not downloaded."

        obj_path = self.convert_glb_to_obj(mesh_path)
        collision_shape = p.createCollisionShape(
            shapeType=p.GEOM_MESH,
            fileName=obj_path,
            meshScale=[scale, scale, scale],
            physicsClientId=physics_client_id,
        )
        visual_shape = p.createVisualShape(
            shapeType=p.GEOM_MESH,
            fileName=obj_path,
            meshScale=[scale, scale, scale],
            physicsClientId=physics_client_id,
        )
        body_id = p.createMultiBody(
            baseMass=mass,
            baseCollisionShapeIndex=collision_shape,
            baseVisualShapeIndex=visual_shape,
            physicsClientId=physics_client_id,
        )
        p.changeDynamics(
            bodyUniqueId=body_id,
            linkIndex=-1,  # Base link
            mass=mass,
            lateralFriction=self.config.default_lateral_friction,
            physicsClientId=physics_client_id,
        )
        print(f"Loaded Objaverse {label} (UID: {uid}) with scale {scale}")
        return body_id


class CleanupTablePyBulletObjectsEnv(
    PyBulletObjectsEnv[spaces.GraphInstance, NDArray[np.float32]]
):
    """A PyBullet environment for cleaning up toys from a table into a bin."""

    metadata = {"render_modes": ["rgb_array"], "render_fps": 20}

    def __init__(
        self,
        scene_description: BaseSceneDescription | None = None,
        render_mode: str | None = "rgb_array",
        use_gui: bool = False,
        seed: int = 0,
    ) -> None:
        if scene_description is None:
            scene_description = CleanupTableSceneDescription()
        assert isinstance(scene_description, CleanupTableSceneDescription)

        super().__init__(scene_description, render_mode, use_gui, seed=seed)

        self._top_z_cache: dict[tuple[int, str], tuple[Pose, float]] = {}

        # Set up observation space
        obs_dim = CleanupTablePyBulletObjectsState.get_node_dimension()
        self.observation_space = spaces.Graph(
            node_space=spaces.Box(
                low=-np.inf, high=np.inf, shape=(obs_dim,), dtype=np.float32
            ),
            edge_space=None,
        )

        # Create other components
        self._setup_bin()
        self._setup_wall()
        self._setup_floor()

        self.objaverse_loader = ObjaverseLoader(
            scene_description.objaverse_config, scene_description.num_toys
        )
        self._setup_wiper()

        # Create toys using Objaverse objects or labeled objects
        self.toy_ids = []
        for i in range(scene_description.num_toys):
            label = chr(65 + i)
            if scene_description.use_objaverse:
                toy_id = self.objaverse_loader.load_object(
                    self.physics_client_id,
                    label,
                    mass=scene_description.toy_mass,
                    is_wiper=False,
                )
            else:
                toy_id = create_labeled_object(
                    chr(65 + i),
                    scene_description.toy_half_extents,
                    scene_description.toy_rgba,
                    (1.0, 1.0, 1.0, 1.0),
                    self.physics_client_id,
                    mass=scene_description.toy_mass,
                    friction=scene_description.toy_friction,
                )
            self.toy_ids.append(toy_id)

        # Set up toy ID to label mapping
        self._toy_id_to_label = {
            toy_id: chr(65 + i) for i, toy_id in enumerate(self.toy_ids)
        }

    @lru_cache(maxsize=128)
    def _load_and_process_mesh(self, uid: str, scale: float) -> tuple[np.ndarray, str]:
        """Cache expensive mesh loading and processing operations."""
        glb_path = self.objaverse_loader.downloaded_objects[uid]
        obj_path = self.objaverse_loader.convert_glb_to_obj(glb_path)
        mesh = trimesh.load(obj_path)
        if hasattr(mesh, "geometry"):
            mesh = list(mesh.geometry.values())[0]
        assert isinstance(mesh, trimesh.Trimesh)
        scaled_vertices = mesh.vertices * scale
        return scaled_vertices, obj_path

    def _setup_bin(self) -> None:
        """Create bin container."""
        scene_description = self.scene_description
        assert isinstance(scene_description, CleanupTableSceneDescription)

        bin_dim = scene_description.bin_dimensions
        bin_pos = scene_description.bin_position  # Center of the whole bin

        # --- Bottom ---
        bottom_half_extents = (
            bin_dim.bin_size[0] / 2,
            bin_dim.bin_size[1] / 2,
            bin_dim.bin_bottom_thickness / 2,
        )
        bottom_z = (
            bin_pos[2] - bin_dim.bin_size[2] / 2 + bin_dim.bin_bottom_thickness / 2
        )

        self.bin_bottom_id = create_pybullet_block(
            scene_description.bin_rgba,
            half_extents=bottom_half_extents,
            physics_client_id=self.physics_client_id,
            mass=0.0,  # Make static
        )
        set_pose(
            self.bin_bottom_id,
            Pose((bin_pos[0], bin_pos[1], bottom_z)),
            self.physics_client_id,
        )

        # --- Wall Z placement (centered on top of bottom) ---
        wall_half_height = bin_dim.bin_size[2] / 2
        wall_z = bottom_z + bin_dim.bin_bottom_thickness / 2 + wall_half_height

        # --- Front & Back walls (along X axis) ---
        x_wall_half_extents = (
            bin_dim.bin_wall_thickness / 2,
            bin_dim.bin_size[1] / 2,
            wall_half_height,
        )
        x_offset = bin_dim.bin_size[0] / 2 - bin_dim.bin_wall_thickness / 2

        self.bin_front_id = create_pybullet_block(
            scene_description.bin_rgba,
            half_extents=x_wall_half_extents,
            physics_client_id=self.physics_client_id,
            mass=0.0,
        )
        set_pose(
            self.bin_front_id,
            Pose((bin_pos[0] - x_offset, bin_pos[1], wall_z)),
            self.physics_client_id,
        )

        self.bin_back_id = create_pybullet_block(
            scene_description.bin_rgba,
            half_extents=x_wall_half_extents,
            physics_client_id=self.physics_client_id,
            mass=0.0,
        )
        set_pose(
            self.bin_back_id,
            Pose((bin_pos[0] + x_offset, bin_pos[1], wall_z)),
            self.physics_client_id,
        )

        # --- Left & Right walls (along Y axis) ---
        y_wall_half_extents = (
            bin_dim.bin_size[0] / 2,
            bin_dim.bin_wall_thickness / 2,
            wall_half_height,
        )
        y_offset = bin_dim.bin_size[1] / 2 - bin_dim.bin_wall_thickness / 2

        self.bin_left_id = create_pybullet_block(
            scene_description.bin_rgba,
            half_extents=y_wall_half_extents,
            physics_client_id=self.physics_client_id,
            mass=0.0,
        )
        set_pose(
            self.bin_left_id,
            Pose((bin_pos[0], bin_pos[1] - y_offset, wall_z)),
            self.physics_client_id,
        )

        self.bin_right_id = create_pybullet_block(
            scene_description.bin_rgba,
            half_extents=y_wall_half_extents,
            physics_client_id=self.physics_client_id,
            mass=0.0,
        )
        set_pose(
            self.bin_right_id,
            Pose((bin_pos[0], bin_pos[1] + y_offset, wall_z)),
            self.physics_client_id,
        )

        # Store IDs
        self.bin_id = self.bin_bottom_id
        self.bin_part_ids = {
            self.bin_bottom_id,
            self.bin_front_id,
            self.bin_back_id,
            self.bin_left_id,
            self.bin_right_id,
        }

    def _setup_wall(self) -> None:
        """Create wall behind robot base."""
        scene_description = self.scene_description
        assert isinstance(scene_description, CleanupTableSceneDescription)

        self.wall_id = create_pybullet_block(
            scene_description.wall_rgba,
            half_extents=scene_description.wall_half_extents,
            physics_client_id=self.physics_client_id,
            mass=0.0,  # Make static
        )
        set_pose(
            self.wall_id,
            Pose(scene_description.wall_position),
            self.physics_client_id,
        )

    def _setup_floor(self) -> None:
        """Create floor."""
        scene_description = self.scene_description
        assert isinstance(scene_description, CleanupTableSceneDescription)

        self.floor_id = create_pybullet_block(
            scene_description.floor_rgba,
            half_extents=scene_description.floor_half_extents,
            physics_client_id=self.physics_client_id,
            mass=0.0,  # Make static
        )
        set_pose(
            self.floor_id,
            Pose(scene_description.floor_position),
            self.physics_client_id,
        )

    def _setup_wiper(self) -> None:
        """Create wiper object against the wall."""
        scene_description = self.scene_description
        assert isinstance(scene_description, CleanupTableSceneDescription)

        # Load wiper at origin first
        self.wiper_id = p.loadURDF(
            scene_description.wiper_urdf_path,
            basePosition=scene_description.bin_position,
            useFixedBase=False,
            physicsClientId=self.physics_client_id,
        )

    def set_state(self, state: PyBulletObjectsState) -> None:
        """Reset the internal state to the given state."""
        assert isinstance(state, CleanupTablePyBulletObjectsState)

        # Set toy poses
        for toy_state in state.toy_states:
            toy_label = toy_state.label
            toy_index = ord(toy_label) - 65
            if toy_index < len(self.toy_ids):
                toy_id = self.toy_ids[toy_index]
                set_pose(toy_id, toy_state.pose, self.physics_client_id)

        # Bin pose is fixed, but we could update it if needed
        # set_pose(self.bin_id, state.bin_state.pose, self.physics_client_id)

        set_pose(self.wiper_id, state.wiper_state.pose, self.physics_client_id)

        # Set robot state
        self.robot.set_joints(state.robot_state.joint_positions)
        self.current_grasp_transform = state.robot_state.grasp_transform

        # Update held object if any
        if state.robot_state.grasp_transform is not None:
            for toy_state in state.toy_states:
                if toy_state.held:
                    toy_index = ord(toy_state.label) - 65
                    if toy_index < len(self.toy_ids):
                        self.current_held_object_id = self.toy_ids[toy_index]
                        break
            if state.wiper_state.held:
                self.current_held_object_id = self.wiper_id
        else:
            self.current_held_object_id = None

    def get_state(self) -> CleanupTablePyBulletObjectsState:
        """Expose the internal state for simulation."""
        toy_states = []
        for toy_id in self.toy_ids:
            toy_pose = get_pose(toy_id, self.physics_client_id)
            label = self._toy_id_to_label[toy_id]
            held = bool(self.current_held_object_id == toy_id)
            toy_state = LabeledObjectState(toy_pose, label, held)
            toy_states.append(toy_state)

        bin_pose = get_pose(self.bin_id, self.physics_client_id)
        bin_state = ObjectState(bin_pose)

        wiper_pose = get_pose(self.wiper_id, self.physics_client_id)
        wiper_held = bool(self.current_held_object_id == self.wiper_id)
        wiper_state = LabeledObjectState(wiper_pose, "W", wiper_held)

        robot_joints = self.robot.get_joint_positions()
        robot_state = RobotState(robot_joints, self.current_grasp_transform)

        return CleanupTablePyBulletObjectsState(
            toy_states, bin_state, wiper_state, robot_state
        )

    def get_collision_ids(self) -> set[int]:
        """Expose all pybullet IDs for collision checking."""
        ids = {
            self.table_id,
            self.wall_id,
            self.floor_id,
        } | self.bin_part_ids

        # Add toys that aren't currently held
        if self.current_held_object_id is None:
            ids.update(self.toy_ids)
            ids.add(self.wiper_id)
        else:
            # Don't include held object in collision checking
            ids.update(
                toy_id
                for toy_id in self.toy_ids
                if toy_id != self.current_held_object_id
            )
            if self.current_held_object_id != self.wiper_id:
                ids.add(self.wiper_id)

        return ids

    def get_object_half_extents(self, object_id: int) -> tuple[float, float, float]:
        """Get the half-extent of a given object from its pybullet ID."""
        if object_id in self.toy_ids or object_id == self.wiper_id:
            aabb_min, aabb_max = p.getAABB(
                object_id, physicsClientId=self.physics_client_id
            )
            return tuple((aabb_max[i] - aabb_min[i]) / 2 for i in range(3))
        if object_id == self.wall_id:
            return self.scene_description.wall_half_extents
        if object_id == self.floor_id:
            return self.scene_description.floor_half_extents
        if object_id == self.bin_bottom_id:
            # Return bin bottom dimensions
            bin_dim = self.scene_description.bin_dimensions
            return (
                bin_dim.bin_size[0] / 2,
                bin_dim.bin_size[1] / 2,
                bin_dim.bin_bottom_thickness / 2,
            )
        if object_id in self.bin_part_ids:
            # Return appropriate dimensions for each bin part
            bin_dim = self.scene_description.bin_dimensions
            if object_id in [self.bin_front_id, self.bin_back_id]:
                return (
                    bin_dim.bin_wall_thickness / 2,
                    bin_dim.bin_size[1] / 2,
                    bin_dim.bin_size[2] / 2,
                )
            if object_id in [self.bin_left_id, self.bin_right_id]:
                return (
                    bin_dim.bin_size[0] / 2,
                    bin_dim.bin_wall_thickness / 2,
                    bin_dim.bin_size[2] / 2,
                )
        return self.scene_description.table_half_extents

    def _get_movable_object_ids(self) -> set[int]:
        """Get all PyBullet IDs for movable objects."""
        movable_ids = set(self.toy_ids)
        movable_ids.add(self.wiper_id)
        return movable_ids

    def _get_terminated(self) -> bool:
        """Get whether the episode is terminated."""
        # Check if all toys are in the bin and gripper is empty
        target_objects = self._get_movable_object_ids()
        all_toys_in_bin = all(
            self.is_object_in_bin(obj_id) for obj_id in target_objects
        )
        gripper_empty = self.current_grasp_transform is None
        return all_toys_in_bin and gripper_empty

    def _get_reward(self) -> float:
        """Get the current reward."""
        # NOTE: Simple reward - count how many toys are in the bin
        toys_in_bin = sum(1 for toy_id in self.toy_ids if self.is_object_in_bin(toy_id))
        max_reward = len(self.toy_ids)

        # Bonus for completing the task
        if self._get_terminated():
            return float(max_reward + 1)

        return float(toys_in_bin)

    def is_object_in_bin(self, obj_id: int) -> bool:
        """Check if an object is inside the bin container."""
        obj_pose = get_pose(obj_id, self.physics_client_id)
        bin_pos = self.scene_description.bin_position
        bin_dim = self.scene_description.bin_dimensions

        # Check if object is within bin interior bounds
        min_x = bin_pos[0] - bin_dim.interior_width / 2
        max_x = bin_pos[0] + bin_dim.interior_width / 2
        min_y = bin_pos[1] - bin_dim.interior_depth / 2
        max_y = bin_pos[1] + bin_dim.interior_depth / 2
        min_z = bin_pos[2] + bin_dim.interior_bottom_z_offset

        obj_pos = obj_pose.position

        # Check bounds
        in_x_bounds = min_x <= obj_pos[0] <= max_x
        in_y_bounds = min_y <= obj_pos[1] <= max_y
        above_bottom = obj_pos[2] >= min_z

        # Check collision within bin
        touch_bottom = False
        for bin_part in self.bin_part_ids:
            if check_body_collisions(
                obj_id,
                bin_part,
                self.physics_client_id,
                distance_threshold=1e-3,
            ):
                touch_bottom = True
        if not touch_bottom:
            for obj2_id in self.toy_ids + [self.wiper_id]:
                if obj2_id == obj_id:
                    continue
                if check_body_collisions(
                    obj2_id,
                    obj_id,
                    self.physics_client_id,
                    distance_threshold=1e-3,
                ):
                    touch_bottom = True
                    break

        return in_x_bounds and in_y_bounds and above_bottom and touch_bottom

    def is_object_ready_pick(self, object_id: int) -> bool:
        """Check if an object is ready to be picked up."""
        if object_id == self.wiper_id:
            hand_pose = self.robot.get_end_effector_pose()
            wiper_pose = get_pose(self.wiper_id, self.physics_client_id)
            horizontal_dist = np.sqrt(
                (hand_pose.position[0] - wiper_pose.position[0]) ** 2
                + (hand_pose.position[1] - wiper_pose.position[1]) ** 2
            )
            z_dist = abs(hand_pose.position[2] - wiper_pose.position[2])
            is_on_table = check_body_collisions(
                object_id,
                self.table_id,
                self.physics_client_id,
                distance_threshold=1e-3,
            )
            return (
                horizontal_dist
                <= self.scene_description.wiper_horizontal_dist_threshold
                and z_dist
                <= self.scene_description.wiper_vertical_dist_threshold_for_reach
                and is_on_table
            )

        is_on_table = check_body_collisions(
            object_id,
            self.table_id,
            self.physics_client_id,
            distance_threshold=1e-3,
        )
        hand_pose = self.robot.get_end_effector_pose()
        object_pose = get_pose(object_id, self.physics_client_id)
        label = self._toy_id_to_label[object_id]
        object_top_z = self.get_top_z_at_object_center(object_id, label)
        z_dist = hand_pose.position[2] - object_top_z
        xy_dist = np.sqrt(
            (hand_pose.position[0] - object_pose.position[0]) ** 2
            + (hand_pose.position[1] - object_pose.position[1]) ** 2
        )
        z_ok = z_dist <= self.scene_description.z_dist_threshold_for_reach
        xy_ok = xy_dist <= self.scene_description.xy_dist_threshold
        if object_id in self.toy_ids:
            return is_on_table and z_ok and xy_ok

        return False

    def is_robot_close(self, object_id: int) -> bool:
        """Check if the robot is close to an object."""
        object_pose = get_pose(object_id, self.physics_client_id)
        hand_pose = self.robot.get_end_effector_pose()
        if object_id == self.wiper_id:
            horizontal_dist = np.sqrt(
                (hand_pose.position[0] - object_pose.position[0]) ** 2
                + (hand_pose.position[1] - object_pose.position[1]) ** 2
            )
            z_dist = abs(hand_pose.position[2] - object_pose.position[2])
            return (
                horizontal_dist < self.scene_description.wiper_horizontal_dist_threshold
                and z_dist
                < self.scene_description.wiper_vertical_dist_threshold_for_reach
            )
        z_dist = abs(hand_pose.position[2] - object_pose.position[2])
        xy_dist = np.sqrt(
            (hand_pose.position[0] - object_pose.position[0]) ** 2
            + (hand_pose.position[1] - object_pose.position[1]) ** 2
        )
        xy_ok = xy_dist < self.scene_description.xy_dist_threshold
        return z_dist < self.scene_description.hand_ready_pick_z and xy_ok

    def is_object_above_everything(self, object_id: int) -> bool:
        """Check if the object is above everything."""
        object_pose = get_pose(object_id, self.physics_client_id)
        obj_z = object_pose.position[2]
        return obj_z > self.scene_description.above_everything_z_threshold

    def step(  # type: ignore[override]
        self,
        action: NDArray[np.float32],
    ) -> tuple[spaces.GraphInstance, SupportsFloat, bool, bool, dict[str, Any]]:
        assert self.action_space.contains(action)
        action_obj = PyBulletObjectsAction.from_vec(action)

        # Update robot arm joints.
        joint_arr = np.array(self.robot.get_joint_positions())
        # Assume that first 7 entries are arm.
        joint_arr[:7] += action_obj.robot_arm_joint_delta

        # Update gripper if required.
        if action_obj.gripper_action == 1:
            self.current_grasp_transform = None
            self.current_held_object_id = None
        elif action_obj.gripper_action == -1:
            # Check if any object is close enough to the end effector position
            # and grasp if so.
            for object_id in self._get_movable_object_ids():
                if self._is_graspable(object_id):
                    world_to_robot = self.robot.get_end_effector_pose()
                    world_to_object = get_pose(object_id, self.physics_client_id)
                    self.current_grasp_transform = multiply_poses(
                        world_to_robot.invert(), world_to_object
                    )
                    self.current_held_object_id = object_id
                    break

        # Store original state.
        original_joints = self.robot.get_joint_positions()

        # Update the robot position and held objects.
        clipped_joints = np.clip(
            joint_arr, self.robot.joint_lower_limits, self.robot.joint_upper_limits
        )
        self._set_robot_and_held_object_state(clipped_joints.tolist())

        has_collision = False

        # Check robot-table penetration.
        thresh = self.scene_description.robot_table_penetration_dist
        if check_body_collisions(
            self.robot.robot_id,
            self.table_id,
            self.physics_client_id,
            distance_threshold=-thresh,
        ):
            has_collision = True

        # Check held object-table penetration.
        if self.current_held_object_id is not None:
            thresh = self.scene_description.grasped_object_table_penetration_dist
            if check_body_collisions(
                self.current_held_object_id,
                self.table_id,
                self.physics_client_id,
                distance_threshold=-thresh,
            ):
                has_collision = True

        # If collision detected, revert to original state and return.
        if has_collision:
            self._set_robot_and_held_object_state(original_joints)
            observation = self.get_state().to_observation()
            penetration_penalty = self.scene_description.penetration_penalty
            reward = -1 * penetration_penalty
            return observation, reward, False, False, self._get_info()

        # Run physics simulation.
        for _ in range(self._num_sim_steps_per_step):
            p.stepSimulation(physicsClientId=self.physics_client_id)

        # Reset the robot and held object again after physics to ensure that position
        # control is exact.
        self._set_robot_and_held_object_state(clipped_joints.tolist())

        # Check goal.
        terminated = self._get_terminated()
        reward = self._get_reward()
        truncated = False
        observation = self.get_state().to_observation()
        info = self._get_info()
        self._timestep += 1

        return observation, reward, terminated, truncated, info

    def _is_graspable(self, object_id: int) -> bool:
        """Check if object is graspable based on proximity to end effectors."""
        if object_id == self.wiper_id:
            wiper_pose = get_pose(self.wiper_id, self.physics_client_id)
            ee_pose = self.robot.get_end_effector_pose()
            relative_pose = multiply_poses(wiper_pose.invert(), ee_pose)
            y_dist = abs(relative_pose.position[1])
            z_dist = abs(relative_pose.position[2])
            return (
                y_dist
                <= self.scene_description.wiper_horizontal_dist_threshold_for_grasp
                and z_dist
                <= self.scene_description.wiper_vertical_dist_threshold_for_grasp
            )

        object_top_z = self.get_top_z_at_object_center(
            object_id, self._toy_id_to_label[object_id]
        )
        object_position = get_pose(object_id, self.physics_client_id).position
        end_effector_position = self.robot.get_end_effector_pose().position
        xy_dist = np.sqrt(
            (end_effector_position[0] - object_position[0]) ** 2
            + (end_effector_position[1] - object_position[1]) ** 2
        )
        z_dist = end_effector_position[2] - object_top_z
        return (
            xy_dist <= self.scene_description.xy_dist_threshold
            and z_dist <= self.scene_description.z_dist_threshold_for_grasp
        )

    def reset(  # type: ignore[override]
        self,
        *,
        seed: int | None = None,
        options: dict[str, Any] | None = None,
    ) -> tuple[spaces.GraphInstance, dict[str, Any]]:
        """Reset the environment to its initial state."""
        if seed is not None:
            self._np_random, seed = seeding.np_random(seed)
        _ = super().reset(seed=seed)
        self._place_objs_on_table()
        return self.get_state().to_observation(), self._get_info()

    def reset_from_state(
        self,
        state: spaces.GraphInstance | CleanupTablePyBulletObjectsState,
        *,
        seed: int | None = None,
    ) -> tuple[spaces.GraphInstance, dict[str, Any]]:
        """Reset environment to specific state."""
        super().reset(seed=seed)
        if isinstance(state, spaces.GraphInstance):
            state = CleanupTablePyBulletObjectsState.from_observation(state)
        self.set_state(state)
        return self.get_state().to_observation(), self._get_info()

    def get_top_z_at_object_center(self, object_id: int, label: str) -> float:
        """Get the Z height of the top surface at the object's XY center."""
        current_pose = get_pose(object_id, self.physics_client_id)
        cache_key = (object_id, label)
        if cache_key in self._top_z_cache:
            cached_pose, cached_value = self._top_z_cache[cache_key]
            if not self._poses_significantly_different(current_pose, cached_pose):
                return cached_value

        # Compute the result
        uid = self.scene_description.objaverse_config.toy_objects[label]["uid"]
        scale = self.scene_description.objaverse_config.toy_objects[label]["scale"]
        scaled_vertices, _ = self._load_and_process_mesh(uid, scale)
        transform = trimesh.transformations.compose_matrix(  # type: ignore[no-untyped-call]    # pylint: disable=line-too-long
            translate=current_pose.position,
            angles=trimesh.transformations.euler_from_quaternion(  # type: ignore[no-untyped-call] # pylint: disable=line-too-long
                current_pose.orientation
            ),
        )
        vertices_h = np.hstack(
            (scaled_vertices, np.ones((scaled_vertices.shape[0], 1)))
        )
        vertices_world = (transform @ vertices_h.T).T[:, :3]

        # Find Z values at XY near the center
        center_xy = current_pose.position[:2]
        radius = 0.01  # 1cm radius around center
        distances = np.linalg.norm(vertices_world[:, :2] - center_xy, axis=1)
        close_indices = np.where(distances < radius)[0]

        if len(close_indices) == 0:
            result = max(vertices_world[:, 2])
        else:
            result = np.max(vertices_world[close_indices, 2])

        self._top_z_cache[cache_key] = (current_pose, result)

        return result

    def _poses_significantly_different(self, pose1, pose2) -> bool:
        """Check if two poses differ significantly enough to invalidate
        cache."""
        pos_diff = np.linalg.norm(np.array(pose1.position) - np.array(pose2.position))
        if pos_diff > 0.05:
            return True
        q1 = np.array(pose1.orientation)
        q2 = np.array(pose2.orientation)
        dot_product = abs(np.dot(q1, q2))
        dot_product = min(1.0, dot_product)
        angle_diff = 2 * np.arccos(dot_product)
        return angle_diff > 0.25  # ~15 degrees

    def _place_objs_on_table(self) -> None:
        """Place toys and wiper on the table using a grid-based approach."""
        scene_description = self.scene_description
        assert isinstance(scene_description, CleanupTableSceneDescription)
        target_object_ids = self.toy_ids + [self.wiper_id]
<<<<<<< HEAD
        toy_geom_set: set[Geom2D] = set()

        for toy_id in target_object_ids:
            placed = False
            for _ in range(200):
                if toy_id in self.toy_ids:
                    position = self.np_random.uniform(
                        scene_description.toy_init_position_lower,
                        scene_description.toy_init_position_upper,
                    )
                    # Special case due to robot toy's orientation
                    toy_label = self._toy_id_to_label[toy_id]
                    if toy_label == "B":
                        position[1] = scene_description.toy_init_position_upper[1]
                else:
                    position = np.array(scene_description.wiper_init_position)
                set_pose(toy_id, Pose(tuple(position)), self.physics_client_id)

                collision_free = True
                geom_far = True
                p.performCollisionDetection(physicsClientId=self.physics_client_id)

                collision_ids = (
                    self.bin_part_ids
                    | {self.wall_id, self.floor_id, self.wiper_id}
                    | set(self.toy_ids)
                ) - {toy_id}

                for other_id in collision_ids:
                    if check_body_collisions(
                        toy_id,
                        other_id,
                        self.physics_client_id,
                        perform_collision_detection=False,
                    ):
                        collision_free = False
                        break

                tentative_geom: Geom2D
                if toy_id in self.toy_ids:
                    tentative_geom = Circle(
                        position[0],
                        position[1],
                        max(self.get_object_half_extents(toy_id)) + 0.015,
                    )
                else:
                    tentative_geom = Rectangle.from_center(
                        position[0],
                        position[1],
                        scene_description.wiper_half_extents[0],
                        scene_description.wiper_half_extents[1],
                        0.0,  # No rotation for wiper
                    )
                for other_geom in toy_geom_set:
                    if other_geom.intersects(tentative_geom):
                        geom_far = False
                        break

                if collision_free and geom_far:
                    toy_geom_set.add(tentative_geom)
                    placed = True
                    break

            assert placed, f"Failed to place toy {toy_id} on table after 200 attempts."

        for _ in range(100):
=======

        x_vals = np.linspace(
            scene_description.toy_init_position_lower[0],
            scene_description.toy_init_position_upper[0],
            num=3,
        )
        y_vals = np.linspace(
            scene_description.toy_init_position_lower[1],
            scene_description.toy_init_position_upper[1],
            num=3,
        )
        z_val = scene_description.toy_init_position_lower[2]
        candidate_positions = [
            np.array([x, y, z_val]) for x, y in itertools.product(x_vals, y_vals)
        ]
        self.np_random.shuffle(candidate_positions)

        for obj_id, position in zip(target_object_ids, candidate_positions):
            if obj_id == self.wiper_id:
                position = np.array(scene_description.wiper_init_position)
            set_pose(obj_id, Pose(tuple(position)), self.physics_client_id)
            collision_ids = (
                self.bin_part_ids
                | {self.wall_id, self.floor_id, self.wiper_id}
                | set(self.toy_ids)
            ) - {obj_id}
            for other_id in collision_ids:
                if check_body_collisions(
                    obj_id,
                    other_id,
                    self.physics_client_id,
                    perform_collision_detection=False,
                ):
                    break

        for _ in range(50):
>>>>>>> 6e536e1e
            p.stepSimulation(physicsClientId=self.physics_client_id)

    def get_collision_check_ids(self, object_id: int) -> set[int]:
        """Get IDs to check for collisions during free pose sampling."""
        collision_ids = {
            self.table_id,
            self.wall_id,
        } | self.bin_part_ids
        collision_ids.update(t_id for t_id in self.toy_ids if t_id != object_id)
        if object_id != self.wiper_id:
            collision_ids.add(self.wiper_id)
        return collision_ids

    def extract_relevant_object_features(self, obs, relevant_object_names):
        """Extract features from relevant objects in the observation."""
        if not hasattr(obs, "nodes"):
            return obs  # Not a graph observation

        nodes = obs.nodes
        robot_node = None
        bin_node = None
        wiper_node = None
        toy_nodes = {}

        for node in nodes:
            if np.isclose(node[0], 0):  # Robot
                robot_node = node[1 : RobotState.get_dimension()]
            elif np.isclose(node[0], 2):  # Bin
                bin_node = node[1 : ObjectState.get_dimension() + 1]
            elif np.isclose(node[0], 3):  # Wiper
                wiper_node = node[1 : LabeledObjectState.get_dimension() + 1]
            elif np.isclose(node[0], 1):  # Toy
                labeled_object_dim = LabeledObjectState.get_dimension()
                label_idx = labeled_object_dim - 2
                label_val = int(node[label_idx])
                label = chr(int(label_val + 65))
                if label in relevant_object_names:
                    toy_nodes[label] = node[1:labeled_object_dim]

        features = []
        if robot_node is not None:
            features.extend(robot_node)
        if "bin" in relevant_object_names and bin_node is not None:
            features.extend(bin_node)
        if "wiper" in relevant_object_names and wiper_node is not None:
            features.extend(wiper_node)
        for obj_name in sorted(relevant_object_names):
            if obj_name in toy_nodes:
                features.extend(toy_nodes[obj_name])

        return np.array(features, dtype=np.float32)

    def clone(self) -> CleanupTablePyBulletObjectsEnv:
        """Clone the environment."""
        clone_env = CleanupTablePyBulletObjectsEnv(
            scene_description=self.scene_description,
            render_mode=self.render_mode,
            use_gui=False,
        )
        clone_env.set_state(self.get_state())
        return clone_env<|MERGE_RESOLUTION|>--- conflicted
+++ resolved
@@ -114,12 +114,7 @@
     # Toy parameters
     toy_rgba: tuple[float, float, float, float] = (0.8, 0.2, 0.2, 1.0)
     toy_half_extents: tuple[float, float, float] = (0.1, 0.1, 0.1)
-<<<<<<< HEAD
     toy_mass: float = 0.01
-=======
-    init_dist: float = 0.08
-    toy_mass: float = 0.3
->>>>>>> 6e536e1e
     toy_friction: float = 0.9
 
     # Wall parameters
@@ -136,13 +131,8 @@
     wiper_urdf_path: str = field(
         default_factory=lambda: os.path.join(os.path.dirname(__file__), "broom.urdf")
     )
-<<<<<<< HEAD
     wiper_half_extents: tuple[float, float, float] = (0.15, 0.03, 0.05)
     wiper_init_position: tuple[float, float, float] = (0.5, -0.15, 0.0)
-=======
-    wiper_half_extents: tuple[float, float, float] = (0.015, 0.15, 0.04)
-    wiper_init_position: tuple[float, float, float] = (0.35, -0.1, 0.0)
->>>>>>> 6e536e1e
 
     # Objaverse configuration
     objaverse_config: ObjaverseConfig = field(default_factory=ObjaverseConfig)
@@ -159,24 +149,15 @@
 
     # Pick related settings -- toys
     z_dist_threshold_for_reach: float = 0.02
-<<<<<<< HEAD
     z_dist_threshold_for_grasp: float = -0.02
-=======
-    z_dist_threshold_for_grasp: float = -0.025
->>>>>>> 6e536e1e
     hand_ready_pick_z: float = 0.1
     xy_dist_threshold: float = 0.075
 
     # Pick related settings -- wiper
     wiper_horizontal_dist_threshold: float = 0.1
     wiper_horizontal_dist_threshold_for_grasp: float = 0.01
-<<<<<<< HEAD
     wiper_vertical_dist_threshold_for_reach: float = 0.2
     wiper_vertical_dist_threshold_for_grasp: float = 0.08
-=======
-    wiper_vertical_dist_threshold_for_reach: float = 0.1
-    wiper_vertical_dist_threshold_for_grasp: float = 0.06
->>>>>>> 6e536e1e
 
     # Above everything threshold
     above_everything_z_threshold: float = 0.1
@@ -202,18 +183,11 @@
     def toy_init_position_lower(self) -> tuple[float, float, float]:
         """Lower bounds for toy position on table."""
         return (
-<<<<<<< HEAD
             self.table_pose.position[0]
             - self.table_half_extents[0]
             + self.toy_half_extents[0]
             + 0.05,
             self.wiper_init_position[1] + self.toy_half_extents[1] + 0.08,
-=======
-            self.wiper_init_position[0] + self.toy_half_extents[0],
-            self.table_pose.position[1]
-            - self.table_half_extents[1]
-            + self.toy_half_extents[1],
->>>>>>> 6e536e1e
             self.table_pose.position[2]
             + self.table_half_extents[2]
             + self.toy_half_extents[2],
@@ -341,17 +315,11 @@
             lambda: ssl_context
         )
 
-<<<<<<< HEAD
     def _download_all_objects(self, num_toys: int) -> None:
         """Download all objects needed from configuration."""
         available_labels = list(self.config.toy_objects.keys())
         needed_labels = available_labels[:num_toys]
         uids = [self.config.toy_objects[label]["uid"] for label in needed_labels]
-=======
-    def _download_all_objects(self) -> None:
-        """Download all objects defined in configuration."""
-        uids = [obj_config["uid"] for obj_config in self.config.toy_objects.values()]
->>>>>>> 6e536e1e
         downloaded_objects = objaverse.load_objects(
             uids=uids,
             download_processes=1,
@@ -1132,7 +1100,6 @@
         scene_description = self.scene_description
         assert isinstance(scene_description, CleanupTableSceneDescription)
         target_object_ids = self.toy_ids + [self.wiper_id]
-<<<<<<< HEAD
         toy_geom_set: set[Geom2D] = set()
 
         for toy_id in target_object_ids:
@@ -1199,44 +1166,6 @@
             assert placed, f"Failed to place toy {toy_id} on table after 200 attempts."
 
         for _ in range(100):
-=======
-
-        x_vals = np.linspace(
-            scene_description.toy_init_position_lower[0],
-            scene_description.toy_init_position_upper[0],
-            num=3,
-        )
-        y_vals = np.linspace(
-            scene_description.toy_init_position_lower[1],
-            scene_description.toy_init_position_upper[1],
-            num=3,
-        )
-        z_val = scene_description.toy_init_position_lower[2]
-        candidate_positions = [
-            np.array([x, y, z_val]) for x, y in itertools.product(x_vals, y_vals)
-        ]
-        self.np_random.shuffle(candidate_positions)
-
-        for obj_id, position in zip(target_object_ids, candidate_positions):
-            if obj_id == self.wiper_id:
-                position = np.array(scene_description.wiper_init_position)
-            set_pose(obj_id, Pose(tuple(position)), self.physics_client_id)
-            collision_ids = (
-                self.bin_part_ids
-                | {self.wall_id, self.floor_id, self.wiper_id}
-                | set(self.toy_ids)
-            ) - {obj_id}
-            for other_id in collision_ids:
-                if check_body_collisions(
-                    obj_id,
-                    other_id,
-                    self.physics_client_id,
-                    perform_collision_detection=False,
-                ):
-                    break
-
-        for _ in range(50):
->>>>>>> 6e536e1e
             p.stepSimulation(physicsClientId=self.physics_client_id)
 
     def get_collision_check_ids(self, object_id: int) -> set[int]:
