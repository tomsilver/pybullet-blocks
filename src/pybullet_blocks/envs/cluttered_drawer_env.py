--- conflicted
+++ resolved
@@ -106,7 +106,6 @@
     placement_y_offset: float = 0.25  # from table center line
 
     # drawer placement sampling parameters
-<<<<<<< HEAD
     drawer_placement_y_offset: float = 0.05  # from drawer edge
 
     # pick related settings
@@ -114,12 +113,7 @@
         -0.01,
         0.01,
     )  # Z distance threshold for pick
-=======
-    drawer_placement_y_offset: float = 0.1  # from drawer edge
-
-    # pick related settings
-    z_dist_threshold: tuple[float, float] = (0.05, 0.1)  # Z distance threshold for pick
->>>>>>> f6b8f5f3
+
     xy_dist_threshold: float = 0.025  # XY distance threshold for pick
 
     # Initial target block position offset
@@ -579,11 +573,7 @@
             return (
                 (dy > self.scene_description.block_half_extents[1])
                 and (abs(dy) < 4 * self.scene_description.block_half_extents[1])
-<<<<<<< HEAD
                 and (dx < 2 * self.scene_description.block_half_extents[0])
-=======
-                and (dx < self.scene_description.block_half_extents[0])
->>>>>>> f6b8f5f3
             )
         if side == "right":
             dx = abs(block1_pose.position[0] - block2_pose.position[0])
@@ -591,11 +581,7 @@
             return (
                 (dy < -self.scene_description.block_half_extents[1])
                 and (abs(dy) < 4 * self.scene_description.block_half_extents[1])
-<<<<<<< HEAD
                 and (dx < 2 * self.scene_description.block_half_extents[0])
-=======
-                and (dx < self.scene_description.block_half_extents[0])
->>>>>>> f6b8f5f3
             )
         if side == "front":
             dx = block1_pose.position[0] - block2_pose.position[0]
@@ -603,11 +589,7 @@
             return (
                 (dx > self.scene_description.block_half_extents[1])
                 and (abs(dx) < 4 * self.scene_description.block_half_extents[1])
-<<<<<<< HEAD
                 and (dy < 2 * self.scene_description.block_half_extents[0])
-=======
-                and (dy < self.scene_description.block_half_extents[0])
->>>>>>> f6b8f5f3
             )
         if side == "back":
             dx = block1_pose.position[0] - block2_pose.position[0]
@@ -615,11 +597,7 @@
             return (
                 (dx < -self.scene_description.block_half_extents[1])
                 and (abs(dx) < 4 * self.scene_description.block_half_extents[1])
-<<<<<<< HEAD
                 and (dy < 2 * self.scene_description.block_half_extents[0])
-=======
-                and (dy < self.scene_description.block_half_extents[0])
->>>>>>> f6b8f5f3
             )
         raise ValueError(
             f"Invalid direction: {side}. Use 'left', 'right', 'front', or 'back'."
@@ -898,14 +876,13 @@
                 Pose((block_position_xz[0], block_position_y, block_position_xz[1])),
                 self.physics_client_id,
             )
-<<<<<<< HEAD
+
             relative_ori = [
                 p.getQuaternionFromEuler([0, 0, -np.pi / 2]),
                 p.getQuaternionFromEuler([0, 0, 0]),
             ]
             orientation = relative_ori[self.np_random.choice([0, 1])]
-=======
->>>>>>> f6b8f5f3
+
             collision_free = True
             p.performCollisionDetection(physicsClientId=self.physics_client_id)
             for collision_id in self.get_collision_check_ids(block_id):
@@ -920,11 +897,7 @@
                     break
             if collision_free:
                 return Pose(
-<<<<<<< HEAD
                     (block_position_xz[0], block_position_y, block_position_xz[1]),
                     orientation=orientation,
-=======
-                    (block_position_xz[0], block_position_y, block_position_xz[1])
->>>>>>> f6b8f5f3
                 )
         raise RuntimeError("Could not sample free block position.")