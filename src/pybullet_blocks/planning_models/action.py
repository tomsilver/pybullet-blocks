"""Action models."""

import abc
from typing import Iterator, Sequence

import numpy as np
from gymnasium.core import ObsType
from numpy.typing import NDArray
from pybullet_helpers.geometry import Pose, multiply_poses
from pybullet_helpers.manipulation import (
    get_kinematic_plan_to_pick_object,
    get_kinematic_plan_to_place_object,
)
from pybullet_helpers.states import KinematicState
from relational_structs import (
    GroundOperator,
    LiftedAtom,
    LiftedOperator,
    Object,
    Variable,
)
from task_then_motion_planning.structs import LiftedOperatorSkill

from pybullet_blocks.envs.base_env import PyBulletBlocksEnv, PyBulletBlocksState
from pybullet_blocks.envs.block_stacking_env import (
    BlockStackingPyBulletBlocksEnv,
    BlockStackingPyBulletBlocksState,
)
from pybullet_blocks.envs.clear_and_place_env import (
    ClearAndPlacePyBulletBlocksEnv,
    ClearAndPlacePyBulletBlocksState,
)
from pybullet_blocks.envs.pick_place_env import (
    PickPlacePyBulletBlocksEnv,
    PickPlacePyBulletBlocksState,
)
from pybullet_blocks.planning_models.perception import (
    Clear,
    GripperEmpty,
    Holding,
    IsMovable,
    IsTarget,
    NothingOn,
    NotIsMovable,
    NotIsTarget,
    On,
    object_type,
    robot_type,
)

# Create operators.
Robot = Variable("?robot", robot_type)
Obj = Variable("?obj", object_type)
Surface = Variable("?surface", object_type)


def add_clear_effects(
    operator: LiftedOperator, surface_var: Variable
) -> LiftedOperator:
    """Add Clear predicate effects to an operator."""
    if operator.name == "Place":
        return LiftedOperator(
            operator.name,
            operator.parameters,
            operator.preconditions | {LiftedAtom(Clear, [surface_var])},
            operator.add_effects,
            operator.delete_effects,
        )
    return operator


PickOperator = LiftedOperator(
    "Pick",
    [Robot, Obj, Surface],
    preconditions={
        LiftedAtom(IsMovable, [Obj]),
        LiftedAtom(NotIsMovable, [Surface]),
        LiftedAtom(GripperEmpty, [Robot]),
        LiftedAtom(NothingOn, [Obj]),
        LiftedAtom(On, [Obj, Surface]),
        LiftedAtom(NotIsTarget, [Surface]),
    },
    add_effects={
        LiftedAtom(Holding, [Robot, Obj]),
    },
    delete_effects={
        LiftedAtom(GripperEmpty, [Robot]),
        LiftedAtom(On, [Obj, Surface]),
    },
)

<<<<<<< HEAD
PlaceOperator = LiftedOperator(
    "Place",
    [Robot, Obj, Surface],
    preconditions={
        LiftedAtom(Holding, [Robot, Obj]),
        LiftedAtom(NotIsMovable, [Surface]),
    },
    add_effects={
        LiftedAtom(On, [Obj, Surface]),
        LiftedAtom(GripperEmpty, [Robot]),
    },
    delete_effects={
        LiftedAtom(Holding, [Robot, Obj]),
=======
PickFromTargetOperator = LiftedOperator(
    "PickFromTarget",
    [Robot, Obj, Surface],
    preconditions={
        LiftedAtom(IsMovable, [Obj]),
        LiftedAtom(NotIsMovable, [Surface]),
        LiftedAtom(GripperEmpty, [Robot]),
        LiftedAtom(NothingOn, [Obj]),
        LiftedAtom(On, [Obj, Surface]),
        LiftedAtom(IsTarget, [Surface]),
    },
    add_effects={
        LiftedAtom(Holding, [Robot, Obj]),
        LiftedAtom(NothingOn, [Surface]),
    },
    delete_effects={
        LiftedAtom(GripperEmpty, [Robot]),
        LiftedAtom(On, [Obj, Surface]),
>>>>>>> cf511cc3
    },
)

UnstackOperator = LiftedOperator(
    "Unstack",
    [Robot, Obj, Surface],
    preconditions={
        LiftedAtom(IsMovable, [Obj]),
        LiftedAtom(IsMovable, [Surface]),
        LiftedAtom(GripperEmpty, [Robot]),
        LiftedAtom(NothingOn, [Obj]),
        LiftedAtom(On, [Obj, Surface]),
    },
    add_effects={
        LiftedAtom(Holding, [Robot, Obj]),
        LiftedAtom(NothingOn, [Surface]),
    },
    delete_effects={
        LiftedAtom(GripperEmpty, [Robot]),
        LiftedAtom(On, [Obj, Surface]),
    },
)

<<<<<<< HEAD
=======
PlaceOperator = LiftedOperator(
    "Place",
    [Robot, Obj, Surface],
    preconditions={
        LiftedAtom(Holding, [Robot, Obj]),
        LiftedAtom(NotIsMovable, [Surface]),
        LiftedAtom(NotIsTarget, [Surface]),
    },
    add_effects={
        LiftedAtom(On, [Obj, Surface]),
        LiftedAtom(GripperEmpty, [Robot]),
    },
    delete_effects={
        LiftedAtom(Holding, [Robot, Obj]),
    },
)

PlaceInTargetOperator = LiftedOperator(
    "PlaceInTarget",
    [Robot, Obj, Surface],
    preconditions={
        LiftedAtom(Holding, [Robot, Obj]),
        LiftedAtom(NotIsMovable, [Surface]),
        LiftedAtom(NothingOn, [Surface]),
        LiftedAtom(IsTarget, [Surface]),
    },
    add_effects={
        LiftedAtom(On, [Obj, Surface]),
        LiftedAtom(GripperEmpty, [Robot]),
    },
    delete_effects={
        LiftedAtom(Holding, [Robot, Obj]),
        LiftedAtom(NothingOn, [Surface]),
    },
)

>>>>>>> cf511cc3
StackOperator = LiftedOperator(
    "Stack",
    [Robot, Obj, Surface],
    preconditions={
        LiftedAtom(Holding, [Robot, Obj]),
        LiftedAtom(NothingOn, [Surface]),
        LiftedAtom(IsMovable, [Surface]),
    },
    add_effects={
        LiftedAtom(On, [Obj, Surface]),
        LiftedAtom(GripperEmpty, [Robot]),
    },
    delete_effects={
        LiftedAtom(NothingOn, [Surface]),
        LiftedAtom(Holding, [Robot, Obj]),
    },
)

BASE_OPERATORS = {
    PickOperator,
    PlaceOperator,
    UnstackOperator,
    StackOperator,
}

<<<<<<< HEAD
IMPROV_OPERATORS = {
    PickOperator,
    add_clear_effects(PlaceOperator, Surface),
=======
OPERATORS = {
    PickOperator,
    PickFromTargetOperator,
    PlaceOperator,
    PlaceInTargetOperator,
>>>>>>> cf511cc3
    UnstackOperator,
    StackOperator,
}


# Create skills.
class PyBulletBlocksSkill(LiftedOperatorSkill[ObsType, NDArray[np.float32]]):
    """Shared functionality."""

    def __init__(
        self,
        sim: PyBulletBlocksEnv[ObsType, NDArray[np.float32]],
        max_motion_planning_time: float = 1.0,
        seed: int = 0,
    ) -> None:
        super().__init__()
        self._sim = sim
        self._max_motion_planning_time = max_motion_planning_time
        self._seed = seed
        # Assume that the initial orientation of the robot end effector works for
        # picking and placing.
        self._robot_grasp_orientation = sim.robot.get_end_effector_pose().orientation
        self._current_plan: list[NDArray[np.float32]] = []

    def reset(self, ground_operator: GroundOperator) -> None:
        self._current_plan = []
        return super().reset(ground_operator)

    def _get_action_given_objects(
        self, objects: Sequence[Object], obs: ObsType
    ) -> NDArray[np.float32]:
        if not self._current_plan:
            kinematic_state = self._obs_to_kinematic_state(obs)
            kinematic_plan = self._get_kinematic_plan_given_objects(
                objects, kinematic_state
            )
            self._current_plan = self._kinematic_plan_to_action_plan(kinematic_plan)
        return self._current_plan.pop(0)

    @abc.abstractmethod
    def _get_kinematic_plan_given_objects(
        self, objects: Sequence[Object], state: KinematicState
    ) -> list[KinematicState]:
        """Generate a plan given an initial kinematic state and objects."""

    def _kinematic_plan_to_action_plan(
        self, kinematic_plan: list[KinematicState]
    ) -> list[NDArray[np.float32]]:
        action_plan: list[NDArray[np.float32]] = []
        for s0, s1 in zip(kinematic_plan[:-1], kinematic_plan[1:], strict=True):
            action = self._kinematic_transition_to_action(s0, s1)
            action_plan.append(action)
        return action_plan

    def _kinematic_transition_to_action(
        self, state: KinematicState, next_state: KinematicState
    ) -> NDArray[np.float32]:
        joint_delta = np.subtract(next_state.robot_joints, state.robot_joints)
        if next_state.attachments and not state.attachments:
            gripper_action = -1.0
        elif state.attachments and not next_state.attachments:
            gripper_action = 1.0
        else:
            gripper_action = 0.0
        action = np.hstack([joint_delta[:7], [gripper_action]]).astype(np.float32)
        return action

    def _object_to_pybullet_id(self, obj: Object) -> int:
        if isinstance(self._sim, PickPlacePyBulletBlocksEnv):
            if obj.name == "block":
                return self._sim.block_id
            if obj.name == "target":
                return self._sim.target_id
            if obj.name == "table":
                return self._sim.table_id
            raise NotImplementedError
        if isinstance(self._sim, BlockStackingPyBulletBlocksEnv):
            if obj.name == "table":
                return self._sim.table_id
            assert len(obj.name) == 1
            letter = obj.name
            return self._sim.letter_to_block_id[letter]
        if isinstance(self._sim, ClearAndPlacePyBulletBlocksEnv):
            if obj.name == "table":
                return self._sim.table_id
            if obj.name == "target":
                return self._sim.target_area_id
            if obj.name == "T":
                return self._sim.target_block_id
            assert len(obj.name) == 1
            letter = obj.name
            return self._sim.obstacle_block_ids[ord(letter) - 65]
        raise NotImplementedError

    def _obs_to_kinematic_state(self, obs: ObsType) -> KinematicState:
        sim_state = self._obs_to_sim_state(obs)
        return self._sim_state_to_kinematic_state(sim_state)

    def _obs_to_sim_state(self, obs: ObsType) -> PyBulletBlocksState:
        if isinstance(self._sim, PickPlacePyBulletBlocksEnv):
            return PickPlacePyBulletBlocksState.from_observation(obs)  # type: ignore
        if isinstance(self._sim, BlockStackingPyBulletBlocksEnv):
            return BlockStackingPyBulletBlocksState.from_observation(obs)  # type: ignore
        if isinstance(self._sim, ClearAndPlacePyBulletBlocksEnv):
            return ClearAndPlacePyBulletBlocksState.from_observation(obs)  # type: ignore
        raise NotImplementedError

    def _sim_state_to_kinematic_state(
        self, sim_state: PyBulletBlocksState
    ) -> KinematicState:
        if isinstance(sim_state, PickPlacePyBulletBlocksState):
            assert isinstance(self._sim, PickPlacePyBulletBlocksEnv)
            robot_joints = sim_state.robot_state.joint_positions
            object_poses = {
                self._sim.block_id: sim_state.block_state.pose,
                self._sim.target_id: sim_state.target_state.pose,
                self._sim.table_id: self._sim.scene_description.table_pose,
            }
            attachments: dict[int, Pose] = {}
            if sim_state.robot_state.grasp_transform is not None:
                attachments[self._sim.block_id] = sim_state.robot_state.grasp_transform
            return KinematicState(robot_joints, object_poses, attachments)

        if isinstance(sim_state, BlockStackingPyBulletBlocksState):
            assert isinstance(self._sim, BlockStackingPyBulletBlocksEnv)
            robot_joints = sim_state.robot_state.joint_positions
            object_poses = {
                self._sim.table_id: self._sim.scene_description.table_pose,
            }
            held_block_id = -1
            for block_state in sim_state.block_states:
                block_id = self._sim.letter_to_block_id[block_state.letter]
                object_poses[block_id] = block_state.pose
                if block_state.held:
                    assert held_block_id == -1
                    held_block_id = block_id
            attachments = {}
            if sim_state.robot_state.grasp_transform is not None:
                assert held_block_id > -1
                attachments[held_block_id] = sim_state.robot_state.grasp_transform
            return KinematicState(robot_joints, object_poses, attachments)

        if isinstance(sim_state, ClearAndPlacePyBulletBlocksState):
            assert isinstance(self._sim, ClearAndPlacePyBulletBlocksEnv)
            robot_points = sim_state.robot_state.joint_positions
            object_poses = {
                self._sim.table_id: self._sim.scene_description.table_pose,
                self._sim.target_area_id: sim_state.target_state.pose,
                self._sim.target_block_id: sim_state.target_block_state.pose,
            }
            for block_state in sim_state.obstacle_block_states:
                block_id = self._sim.obstacle_block_ids[ord(block_state.letter) - 65]
                object_poses[block_id] = block_state.pose
            attachments = {}
            if sim_state.robot_state.grasp_transform is not None:
                if sim_state.target_block_state.held:
                    attachments[self._sim.target_block_id] = (
                        sim_state.robot_state.grasp_transform
                    )
                else:
                    for block_state in sim_state.obstacle_block_states:
                        if block_state.held:
                            block_id = self._sim.obstacle_block_ids[
                                ord(block_state.letter) - 65
                            ]
                            attachments[block_id] = (
                                sim_state.robot_state.grasp_transform
                            )
                            break
            return KinematicState(robot_points, object_poses, attachments)

        raise NotImplementedError


class PickSkill(PyBulletBlocksSkill):
    """Skill for picking."""

    def _get_lifted_operator(self) -> LiftedOperator:
        return PickOperator

    def _get_kinematic_plan_given_objects(
        self,
        objects: Sequence[Object],
        state: KinematicState,
    ) -> list[KinematicState]:
        _, block, surface = objects
        block_id = self._object_to_pybullet_id(block)
        surface_id = self._object_to_pybullet_id(surface)
        collision_ids = set(state.object_poses) - {block_id}
        relative_grasp = Pose((0, 0, 0), self._robot_grasp_orientation)
        grasp_generator = iter([relative_grasp])
        kinematic_plan = get_kinematic_plan_to_pick_object(
            state,
            self._sim.robot,
            block_id,
            surface_id,
            collision_ids,
            grasp_generator=grasp_generator,
        )
        assert kinematic_plan is not None
        return kinematic_plan


<<<<<<< HEAD
=======
class PickFromTargetSkill(PickSkill):
    """Skill for picking from target area."""

    def _get_lifted_operator(self) -> LiftedOperator:
        return PickFromTargetOperator


class UnstackSkill(PickSkill):
    """Skill for unstacking."""

    def _get_lifted_operator(self) -> LiftedOperator:
        return UnstackOperator


>>>>>>> cf511cc3
class PlaceSkill(PyBulletBlocksSkill):
    """Skill for placing."""

    def _get_lifted_operator(self) -> LiftedOperator:
        return PlaceOperator

    def _get_kinematic_plan_given_objects(
        self, objects: Sequence[Object], state: KinematicState
    ) -> list[KinematicState]:
        _, block, surface = objects

        block_id = self._object_to_pybullet_id(block)
        surface_id = self._object_to_pybullet_id(surface)
        collision_ids = set(state.object_poses) - {block_id}
        if surface.name == "table":
            placement_generator = self._generate_table_placements(
                block_id, surface_id, state
            )
        else:
            placement_generator = self._generate_block_placements(
                block_id, surface_id, state
            )
        kinematic_plan = get_kinematic_plan_to_place_object(
            state,
            self._sim.robot,
            block_id,
            surface_id,
            collision_ids,
            placement_generator=placement_generator,
        )
        assert kinematic_plan is not None
        return kinematic_plan

    def _generate_table_placements(
        self, held_obj_id: int, table_id: int, state: KinematicState
    ) -> Iterator[Pose]:
        if isinstance(
            self._sim, (BlockStackingPyBulletBlocksEnv, ClearAndPlacePyBulletBlocksEnv)
        ):
            while True:
                world_to_placement = self._sim.sample_free_block_pose(held_obj_id)
                world_to_table = state.object_poses[table_id]
                table_to_placement = multiply_poses(
                    world_to_table.invert(), world_to_placement
                )
                yield table_to_placement
        else:
            raise NotImplementedError

    def _generate_block_placements(
        self, held_obj_id: int, target_id: int, state: KinematicState
    ) -> Iterator[Pose]:
        held_obj_half_height = self._sim.get_object_half_extents(held_obj_id)[2]
        target_half_height = self._sim.get_object_half_extents(target_id)[2]
        dz = target_half_height + held_obj_half_height
        target_orientation = state.object_poses[target_id].orientation
        yield Pose((0, 0, dz), target_orientation)


<<<<<<< HEAD
class UnstackSkill(PickSkill):
    """Skill for unstacking."""

    def _get_lifted_operator(self) -> LiftedOperator:
        return UnstackOperator
=======
class PlaceInTargetSkill(PlaceSkill):
    """Skill for placing in target area."""

    def _get_lifted_operator(self) -> LiftedOperator:
        return PlaceInTargetOperator
>>>>>>> cf511cc3


class StackSkill(PlaceSkill):
    """Skill for stacking."""

    def _get_lifted_operator(self) -> LiftedOperator:
        return StackOperator


SKILLS = {
    PickSkill,
<<<<<<< HEAD
    PlaceSkill,
    UnstackSkill,
    StackSkill,
}


def get_active_operators_and_skills(
    include_improvisational_models: bool = False,
) -> tuple[set[LiftedOperator], set[type[PyBulletBlocksSkill]]]:
    """Get the active operator and skill sets based on mode."""
    if include_improvisational_models:
        return IMPROV_OPERATORS, SKILLS
    return BASE_OPERATORS, SKILLS
=======
    PickFromTargetSkill,
    PlaceSkill,
    PlaceInTargetSkill,
    UnstackSkill,
    StackSkill,
}
>>>>>>> cf511cc3
<|MERGE_RESOLUTION|>--- conflicted
+++ resolved
@@ -89,7 +89,6 @@
     },
 )
 
-<<<<<<< HEAD
 PlaceOperator = LiftedOperator(
     "Place",
     [Robot, Obj, Surface],
@@ -103,26 +102,6 @@
     },
     delete_effects={
         LiftedAtom(Holding, [Robot, Obj]),
-=======
-PickFromTargetOperator = LiftedOperator(
-    "PickFromTarget",
-    [Robot, Obj, Surface],
-    preconditions={
-        LiftedAtom(IsMovable, [Obj]),
-        LiftedAtom(NotIsMovable, [Surface]),
-        LiftedAtom(GripperEmpty, [Robot]),
-        LiftedAtom(NothingOn, [Obj]),
-        LiftedAtom(On, [Obj, Surface]),
-        LiftedAtom(IsTarget, [Surface]),
-    },
-    add_effects={
-        LiftedAtom(Holding, [Robot, Obj]),
-        LiftedAtom(NothingOn, [Surface]),
-    },
-    delete_effects={
-        LiftedAtom(GripperEmpty, [Robot]),
-        LiftedAtom(On, [Obj, Surface]),
->>>>>>> cf511cc3
     },
 )
 
@@ -146,45 +125,6 @@
     },
 )
 
-<<<<<<< HEAD
-=======
-PlaceOperator = LiftedOperator(
-    "Place",
-    [Robot, Obj, Surface],
-    preconditions={
-        LiftedAtom(Holding, [Robot, Obj]),
-        LiftedAtom(NotIsMovable, [Surface]),
-        LiftedAtom(NotIsTarget, [Surface]),
-    },
-    add_effects={
-        LiftedAtom(On, [Obj, Surface]),
-        LiftedAtom(GripperEmpty, [Robot]),
-    },
-    delete_effects={
-        LiftedAtom(Holding, [Robot, Obj]),
-    },
-)
-
-PlaceInTargetOperator = LiftedOperator(
-    "PlaceInTarget",
-    [Robot, Obj, Surface],
-    preconditions={
-        LiftedAtom(Holding, [Robot, Obj]),
-        LiftedAtom(NotIsMovable, [Surface]),
-        LiftedAtom(NothingOn, [Surface]),
-        LiftedAtom(IsTarget, [Surface]),
-    },
-    add_effects={
-        LiftedAtom(On, [Obj, Surface]),
-        LiftedAtom(GripperEmpty, [Robot]),
-    },
-    delete_effects={
-        LiftedAtom(Holding, [Robot, Obj]),
-        LiftedAtom(NothingOn, [Surface]),
-    },
-)
-
->>>>>>> cf511cc3
 StackOperator = LiftedOperator(
     "Stack",
     [Robot, Obj, Surface],
@@ -210,17 +150,9 @@
     StackOperator,
 }
 
-<<<<<<< HEAD
 IMPROV_OPERATORS = {
     PickOperator,
     add_clear_effects(PlaceOperator, Surface),
-=======
-OPERATORS = {
-    PickOperator,
-    PickFromTargetOperator,
-    PlaceOperator,
-    PlaceInTargetOperator,
->>>>>>> cf511cc3
     UnstackOperator,
     StackOperator,
 }
@@ -424,23 +356,6 @@
         return kinematic_plan
 
 
-<<<<<<< HEAD
-=======
-class PickFromTargetSkill(PickSkill):
-    """Skill for picking from target area."""
-
-    def _get_lifted_operator(self) -> LiftedOperator:
-        return PickFromTargetOperator
-
-
-class UnstackSkill(PickSkill):
-    """Skill for unstacking."""
-
-    def _get_lifted_operator(self) -> LiftedOperator:
-        return UnstackOperator
-
-
->>>>>>> cf511cc3
 class PlaceSkill(PyBulletBlocksSkill):
     """Skill for placing."""
 
@@ -500,19 +415,11 @@
         yield Pose((0, 0, dz), target_orientation)
 
 
-<<<<<<< HEAD
 class UnstackSkill(PickSkill):
     """Skill for unstacking."""
 
     def _get_lifted_operator(self) -> LiftedOperator:
         return UnstackOperator
-=======
-class PlaceInTargetSkill(PlaceSkill):
-    """Skill for placing in target area."""
-
-    def _get_lifted_operator(self) -> LiftedOperator:
-        return PlaceInTargetOperator
->>>>>>> cf511cc3
 
 
 class StackSkill(PlaceSkill):
@@ -524,7 +431,6 @@
 
 SKILLS = {
     PickSkill,
-<<<<<<< HEAD
     PlaceSkill,
     UnstackSkill,
     StackSkill,
@@ -537,12 +443,4 @@
     """Get the active operator and skill sets based on mode."""
     if include_improvisational_models:
         return IMPROV_OPERATORS, SKILLS
-    return BASE_OPERATORS, SKILLS
-=======
-    PickFromTargetSkill,
-    PlaceSkill,
-    PlaceInTargetSkill,
-    UnstackSkill,
-    StackSkill,
-}
->>>>>>> cf511cc3
+    return BASE_OPERATORS, SKILLS