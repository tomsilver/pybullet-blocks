--- conflicted
+++ resolved
@@ -42,10 +42,7 @@
     PickPlacePyBulletBlocksState,
 )
 from pybullet_blocks.planning_models.manipulation import (
-<<<<<<< HEAD
     get_kinematic_plan_to_grasp_object,
-=======
->>>>>>> f6b8f5f3
     get_kinematic_plan_to_lift_place_object,
     get_kinematic_plan_to_reach_object,
 )
@@ -225,7 +222,6 @@
         LiftedAtom(GripperEmpty, [Robot]),
         LiftedAtom(On, [Obj, Surface]),
         LiftedAtom(IsDrawer, [Surface]),
-<<<<<<< HEAD
         LiftedAtom(NotHolding, [Robot, Obj]),
         LiftedAtom(ReadyPick, [Robot, Obj]),
         LiftedAtom(FrontClear, [Obj]),
@@ -261,173 +257,18 @@
         LiftedAtom(IsDrawer, [Surface]),
         LiftedAtom(NotHolding, [Robot, Obj]),
         LiftedAtom(ReadyPick, [Robot, Obj]),
-=======
-        LiftedAtom(NotHolding, [Robot, Obj]),
+    },
+    add_effects={
+        LiftedAtom(Holding, [Robot, Obj]),
+        LiftedAtom(NotReadyPick, [Robot, Obj]),
+    },
+    delete_effects={
+        LiftedAtom(NotHolding, [Robot, Obj]),
+        LiftedAtom(GripperEmpty, [Robot]),
         LiftedAtom(ReadyPick, [Robot, Obj]),
-        LiftedAtom(FrontClear, [Obj]),
-        LiftedAtom(BackClear, [Obj]),
-        LiftedAtom(LeftClear, [Obj]),
-        LiftedAtom(RightClear, [Obj]),
-    },
-    add_effects={
-        LiftedAtom(Holding, [Robot, Obj]),
-        LiftedAtom(NotReadyPick, [Robot, Obj]),
-    },
-    delete_effects={
-        LiftedAtom(NotHolding, [Robot, Obj]),
-        LiftedAtom(GripperEmpty, [Robot]),
-        LiftedAtom(ReadyPick, [Robot, Obj]),
-        LiftedAtom(On, [Obj, Surface]),
-    },
-)
-
-# For grasping the blocking blocks
-# Note that grasping does not involve changes in the
-# blocking predicates, only placement does.
-# Such that wiggling behavior connects two nodes without
-# the need to achieve holding at the same time.
-GraspNonTargetOperator = LiftedOperator(
-    "GraspNonTarget",
-    [Robot, Obj, Surface],
-    preconditions={
-        LiftedAtom(IsMovable, [Obj]),
-        LiftedAtom(NotIsTargetBlock, [Obj]),
-        LiftedAtom(GripperEmpty, [Robot]),
-        LiftedAtom(On, [Obj, Surface]),
-        LiftedAtom(IsDrawer, [Surface]),
-        LiftedAtom(NotHolding, [Robot, Obj]),
-        LiftedAtom(ReadyPick, [Robot, Obj]),
-    },
-    add_effects={
-        LiftedAtom(Holding, [Robot, Obj]),
-        LiftedAtom(NotReadyPick, [Robot, Obj]),
-    },
-    delete_effects={
-        LiftedAtom(NotHolding, [Robot, Obj]),
-        LiftedAtom(GripperEmpty, [Robot]),
-        LiftedAtom(ReadyPick, [Robot, Obj]),
-        LiftedAtom(On, [Obj, Surface]),
-    },
-)
-
-# For Placing the blocking block
-PlaceFrontBlockOperator = LiftedOperator(
-    "PlaceFrontBlock",
-    [Robot, Obj, Obj_tgt, Surface],
-    preconditions={
-        LiftedAtom(IsTargetBlock, [Obj_tgt]),
-        LiftedAtom(Holding, [Robot, Obj]),
-        LiftedAtom(NotIsTargetBlock, [Obj]),
-        LiftedAtom(IsDrawer, [Surface]),
-        LiftedAtom(BlockingFront, [Obj, Obj_tgt]),
->>>>>>> f6b8f5f3
-    },
-    add_effects={
-        LiftedAtom(On, [Obj, Surface]),
-        LiftedAtom(GripperEmpty, [Robot]),
-        LiftedAtom(NotHolding, [Robot, Obj]),
-        LiftedAtom(FrontClear, [Obj_tgt]),
-    },
-    delete_effects={
-        LiftedAtom(Holding, [Robot, Obj]),
-<<<<<<< HEAD
-        LiftedAtom(NotReadyPick, [Robot, Obj]),
-=======
-        LiftedAtom(BlockingFront, [Obj, Obj_tgt]),
-    },
-)
-
-PlaceBackBlockOperator = LiftedOperator(
-    "PlaceBackBlock",
-    [Robot, Obj, Obj_tgt, Surface],
-    preconditions={
-        LiftedAtom(IsTargetBlock, [Obj_tgt]),
-        LiftedAtom(Holding, [Robot, Obj]),
-        LiftedAtom(NotIsTargetBlock, [Obj]),
-        LiftedAtom(IsDrawer, [Surface]),
-        LiftedAtom(BlockingBack, [Obj, Obj_tgt]),
-    },
-    add_effects={
-        LiftedAtom(On, [Obj, Surface]),
-        LiftedAtom(GripperEmpty, [Robot]),
-        LiftedAtom(NotHolding, [Robot, Obj]),
-        LiftedAtom(BackClear, [Obj_tgt]),
->>>>>>> f6b8f5f3
-    },
-    delete_effects={
-        LiftedAtom(Holding, [Robot, Obj]),
-        LiftedAtom(BlockingBack, [Obj, Obj_tgt]),
-    },
-)
-
-PlaceLeftBlockOperator = LiftedOperator(
-    "PlaceLeftBlock",
-    [Robot, Obj, Obj_tgt, Surface],
-    preconditions={
-        LiftedAtom(IsTargetBlock, [Obj_tgt]),
-        LiftedAtom(Holding, [Robot, Obj]),
-        LiftedAtom(NotIsTargetBlock, [Obj]),
-        LiftedAtom(IsDrawer, [Surface]),
-        LiftedAtom(BlockingLeft, [Obj, Obj_tgt]),
-    },
-    add_effects={
-        LiftedAtom(On, [Obj, Surface]),
-        LiftedAtom(GripperEmpty, [Robot]),
-        LiftedAtom(NotHolding, [Robot, Obj]),
-        LiftedAtom(LeftClear, [Obj_tgt]),
-    },
-    delete_effects={
-        LiftedAtom(Holding, [Robot, Obj]),
-        LiftedAtom(BlockingLeft, [Obj, Obj_tgt]),
-    },
-)
-
-PlaceRightBlockOperator = LiftedOperator(
-    "PlaceRightBlock",
-    [Robot, Obj, Obj_tgt, Surface],
-    preconditions={
-        LiftedAtom(IsTargetBlock, [Obj_tgt]),
-        LiftedAtom(Holding, [Robot, Obj]),
-        LiftedAtom(NotIsTargetBlock, [Obj]),
-        LiftedAtom(IsDrawer, [Surface]),
-        LiftedAtom(BlockingRight, [Obj, Obj_tgt]),
-    },
-    add_effects={
-        LiftedAtom(On, [Obj, Surface]),
-        LiftedAtom(GripperEmpty, [Robot]),
-<<<<<<< HEAD
-        LiftedAtom(ReadyPick, [Robot, Obj]),
-=======
-        LiftedAtom(NotHolding, [Robot, Obj]),
-        LiftedAtom(RightClear, [Obj_tgt]),
-    },
-    delete_effects={
-        LiftedAtom(Holding, [Robot, Obj]),
-        LiftedAtom(BlockingRight, [Obj, Obj_tgt]),
-    },
-)
-
-# For the target block
-PlaceTargetOperator = LiftedOperator(
-    "PlaceTarget",
-    [Robot, Obj, Surface],
-    preconditions={
-        LiftedAtom(Holding, [Robot, Obj]),
-        LiftedAtom(NotIsMovable, [Surface]),
-        LiftedAtom(IsTargetBlock, [Obj]),
-        LiftedAtom(IsTable, [Surface]),
-    },
-    add_effects={
->>>>>>> f6b8f5f3
-        LiftedAtom(On, [Obj, Surface]),
-        LiftedAtom(GripperEmpty, [Robot]),
-        LiftedAtom(NotHolding, [Robot, Obj]),
-    },
-    delete_effects={
-        LiftedAtom(Holding, [Robot, Obj]),
-    },
-)
-# End of drawer
+        LiftedAtom(On, [Obj, Surface]),
+    },
+)
 
 # For Placing the blocking block
 PlaceFrontBlockOperator = LiftedOperator(
@@ -906,11 +747,6 @@
 
 class ReachSkill(PyBulletBlocksSkill):
     """Skill for reaching."""
-<<<<<<< HEAD
-
-    def _get_lifted_operator(self) -> LiftedOperator:
-        return ReachOperator
-=======
 
     def _get_lifted_operator(self) -> LiftedOperator:
         return ReachOperator
@@ -921,44 +757,6 @@
         state: KinematicState,
     ) -> list[KinematicState] | None:
         # same as pick
-        _, block = objects
-        block_id = self._object_to_pybullet_id(block)
-        collision_ids = set(state.object_poses)
-
-        def reach_generator() -> Iterator[Pose]:
-            relative_x = 0.0
-            relative_y = 0.0
-            relative_z = self._sim.np_random.uniform(0.06, 0.09)
-            relative_reach = Pose(
-                (relative_x, relative_y, relative_z), self._robot_grasp_orientation
-            )
-            yield relative_reach
-
-        kinematic_plan = get_kinematic_plan_to_reach_object(
-            state,
-            self._sim.robot,
-            block_id,
-            collision_ids,
-            reach_generator=reach_generator(),
-            reach_generator_iters=5,
-        )
-        return kinematic_plan
-
-
-class GraspFrontBackSkill(PickSkill):
-    """Skill for grasping in the drawer domain."""
-
-    def _get_lifted_operator(self) -> LiftedOperator:
-        return GraspFrontBackOperator
->>>>>>> f6b8f5f3
-
-    def _get_kinematic_plan_given_objects(
-        self,
-        objects: Sequence[Object],
-        state: KinematicState,
-    ) -> list[KinematicState] | None:
-        # same as pick
-<<<<<<< HEAD
         _, block = objects
         block_id = self._object_to_pybullet_id(block)
         collision_ids = set(state.object_poses)
@@ -1002,8 +800,6 @@
         state: KinematicState,
     ) -> list[KinematicState] | None:
         # same as pick
-=======
->>>>>>> f6b8f5f3
         _, block, _, _, surface = objects
         block_id = self._object_to_pybullet_id(block)
         surface_id = self._object_to_pybullet_id(surface)
@@ -1014,11 +810,7 @@
         relative_grasp_2 = multiply_poses(relative_grasp_1, relative_pose)
         relative_grasp = [relative_grasp_1, relative_grasp_2]
         grasp_generator = iter(relative_grasp)
-<<<<<<< HEAD
         kinematic_plan = get_kinematic_plan_to_grasp_object(
-=======
-        kinematic_plan = get_kinematic_plan_to_pick_object(
->>>>>>> f6b8f5f3
             state,
             self._sim.robot,
             block_id,
