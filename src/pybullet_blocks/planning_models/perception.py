"""Perception models."""

import abc
from typing import Any

import gymnasium as gym
import numpy as np
import pybullet as p
from gymnasium.core import ObsType
from numpy.typing import NDArray
from pybullet_helpers.geometry import get_pose
from pybullet_helpers.inverse_kinematics import check_body_collisions
from relational_structs import GroundAtom, Object, Predicate, Type
from task_then_motion_planning.structs import Perceiver

from pybullet_blocks.envs.base_env import PyBulletObjectsEnv
from pybullet_blocks.envs.block_stacking_env import (
    BlockStackingPyBulletObjectsEnv,
    BlockStackingPyBulletObjectsState,
)
from pybullet_blocks.envs.cleanup_table_env import (
    CleanupTablePyBulletObjectsEnv,
    CleanupTablePyBulletObjectsState,
)
from pybullet_blocks.envs.cluttered_drawer_env import (
    ClutteredDrawerPyBulletObjectsEnv,
    ClutteredDrawerPyBulletObjectsState,
)
from pybullet_blocks.envs.obstacle_tower_env import (
    GraphObstacleTowerPyBulletObjectsEnv,
    GraphObstacleTowerPyBulletObjectsState,
    ObstacleTowerPyBulletObjectsEnv,
    ObstacleTowerPyBulletObjectsState,
)
from pybullet_blocks.envs.pick_place_env import (
    PickPlacePyBulletObjectsEnv,
    PickPlacePyBulletObjectsState,
)

# Create generic types.
robot_type = Type("robot")
object_type = Type("obj")  # NOTE: pyperplan breaks with 'object' type name
TYPES = {robot_type, object_type}

# Create predicates.
IsMovable = Predicate("IsMovable", [object_type])
NotIsMovable = Predicate("NotIsMovable", [object_type])
On = Predicate("On", [object_type, object_type])
NothingOn = Predicate("NothingOn", [object_type])
Holding = Predicate("Holding", [robot_type, object_type])
ReadyPick = Predicate("ReadyPick", [robot_type, object_type])
NotReadyPick = Predicate("NotReadyPick", [robot_type, object_type])
NotHolding = Predicate("NotHolding", [robot_type, object_type])
GripperEmpty = Predicate("GripperEmpty", [robot_type])
IsTarget = Predicate("IsTarget", [object_type])
NotIsTarget = Predicate("NotIsTarget", [object_type])
# for drawer
<<<<<<< HEAD
IsTargetBlock = Predicate("IsTargetBlock", [object_type])
NotIsTargetBlock = Predicate("NotIsTargetBlock", [object_type])
=======
IsTargetObject = Predicate("IsTargetObject", [object_type])
NotIsTargetObject = Predicate("NotIsTargetObject", [object_type])
>>>>>>> 091dd59b
IsTable = Predicate("IsTable", [object_type])
IsDrawer = Predicate("IsDrawer", [object_type])
BlockingLeft = Predicate("BlockingLeft", [object_type, object_type])
BlockingRight = Predicate("BlockingRight", [object_type, object_type])
BlockingFront = Predicate("BlockingFront", [object_type, object_type])
BlockingBack = Predicate("BlockingBack", [object_type, object_type])
LeftClear = Predicate("LeftClear", [object_type])
RightClear = Predicate("RightClear", [object_type])
FrontClear = Predicate("FrontClear", [object_type])
BackClear = Predicate("BackClear", [object_type])
<<<<<<< HEAD
=======
HandReadyPick = Predicate("HandReadyPick", [robot_type])
>>>>>>> 091dd59b

PREDICATES = {
    IsMovable,
    NotIsMovable,
    On,
    NothingOn,
    Holding,
    NotHolding,
    GripperEmpty,
    IsTarget,
    NotIsTarget,
}
# For drawer env, do not track NothingOn, as this is not
# a precondition of any action.
DRAWER_PREDICATES = {
    IsMovable,
    NotIsMovable,
    ReadyPick,
    NotReadyPick,
    On,
    Holding,
    NotHolding,
    GripperEmpty,
<<<<<<< HEAD
    IsTargetBlock,
    NotIsTargetBlock,
=======
    IsTable,
    IsDrawer,
    IsTargetObject,
    NotIsTargetObject,
>>>>>>> 091dd59b
    BlockingLeft,
    BlockingRight,
    BlockingFront,
    BlockingBack,
    LeftClear,
    RightClear,
    FrontClear,
<<<<<<< HEAD
    BackClear
=======
    BackClear,
    HandReadyPick,
}

CLEANUP_PREDICATES = {
    IsMovable,
    NotIsMovable,
    ReadyPick,
    NotReadyPick,
    On,
    Holding,
    NotHolding,
    GripperEmpty,
    HandReadyPick,
>>>>>>> 091dd59b
}


class PyBulletObjectsPerceiver(Perceiver[ObsType]):
    """A perceiver for the pybullet objects envs."""

    def __init__(self, sim: PyBulletObjectsEnv) -> None:
        # Use the simulator for geometric computations.
        self._sim = sim

        # Create constant robot and table object.
        self._robot = Object("robot", robot_type)
        self._table = Object("table", object_type)

        # Map from symbolic objects to PyBullet IDs in simulator.
        # Subclasses should populate this.
        self._pybullet_ids: dict[Object, int] = {}

        # Store on relations for predicate interpretations.
        self._on_relations: set[tuple[Object, Object]] = set()

        # Create predicate interpreters.
        self._predicate_interpreters = [
            self._interpret_IsMovable,
            self._interpret_NotIsMovable,
            self._interpret_On,
            self._interpret_NothingOn,
            self._interpret_Holding,
            self._interpret_NotHolding,
            self._interpret_GripperEmpty,
            self._interpret_IsTarget,
            self._interpret_NotIsTarget,
        ]

    def reset(
        self,
        obs: ObsType,
        info: dict[str, Any],
    ) -> tuple[set[Object], set[GroundAtom], set[GroundAtom]]:
        """Reset at the beginning of a new episode."""
        atoms = self._parse_observation(obs)
        objects = self._get_objects()
        goal = self._get_goal(obs, info)
        return objects, atoms, goal

    def step(self, obs: ObsType) -> set[GroundAtom]:
        """Get the current ground atoms and advance memory."""
        atoms = self._parse_observation(obs)
        return atoms

    @abc.abstractmethod
    def _get_objects(self) -> set[Object]:
        """Get active objects."""

    @abc.abstractmethod
    def _set_sim_from_obs(self, obs: ObsType) -> None:
        """Update the simulator to be in sync with the observation."""

    @abc.abstractmethod
    def _get_goal(self, obs: ObsType, info: dict[str, Any]) -> set[GroundAtom]:
        """Determine the goal from an initial observation."""

    def _parse_observation(self, obs: ObsType) -> set[GroundAtom]:
        # Sync the simulator so that interpretation functions can use PyBullet
        # direction.
        self._set_sim_from_obs(obs)

        # Compute which things are on which other things.
        self._on_relations = self._get_on_relations_from_sim()

        # Create current atoms.
        atoms: set[GroundAtom] = set()
        for interpret_fn in self._predicate_interpreters:
            atoms.update(interpret_fn())

        return atoms

    def _get_on_relations_from_sim(self) -> set[tuple[Object, Object]]:
        on_relations = set()
        candidates = {o for o in self._get_objects() if o.is_instance(object_type)}

        for obj1 in candidates:
            if obj1 == self._table:
                continue
            obj1_pybullet_id = self._pybullet_ids[obj1]
            pose1 = get_pose(obj1_pybullet_id, self._sim.physics_client_id)

            for obj2 in candidates:
                if obj1 == obj2:
                    continue
                obj2_pybullet_id = self._pybullet_ids[obj2]
                pose2 = get_pose(obj2_pybullet_id, self._sim.physics_client_id)

                obj1_half_extents = self._get_object_half_extents(obj1_pybullet_id)
                obj2_half_extents = self._get_object_half_extents(obj2_pybullet_id)
                obj1_bottom_center = (
                    pose1.position[0],
                    pose1.position[1],
                    pose1.position[2] - obj1_half_extents[2],
                )
                obj2_top_center = (
                    pose2.position[0],
                    pose2.position[1],
                    pose2.position[2] + obj2_half_extents[2],
                )
                vertical_distance = abs(obj1_bottom_center[2] - obj2_top_center[2])

                if vertical_distance < 0.005:
                    if check_body_collisions(
                        obj1_pybullet_id,
                        obj2_pybullet_id,
                        self._sim.physics_client_id,
                        distance_threshold=1e-3,
                    ):
                        on_relations.add((obj1, obj2))

        return on_relations

    def _get_object_half_extents(self, object_id: int) -> tuple[float, float, float]:
        """Get the half extents of an object."""
        if object_id == self._pybullet_ids[self._table]:
            return self._sim.scene_description.table_half_extents
        return self._sim.scene_description.object_half_extents

    @abc.abstractmethod
    def _interpret_IsMovable(self) -> set[GroundAtom]:
        """Env-specific definition for now."""

    def _interpret_NotIsMovable(self) -> set[GroundAtom]:
        objs = {o for o in self._get_objects() if o.is_instance(object_type)}
        movable_atoms = self._interpret_IsMovable()
        movable_objs = {a.objects[0] for a in movable_atoms}
        not_movable_objs = objs - movable_objs
        return {GroundAtom(NotIsMovable, [o]) for o in not_movable_objs}

    def _interpret_On(self) -> set[GroundAtom]:
        return {GroundAtom(On, r) for r in self._on_relations}

    def _interpret_NothingOn(self) -> set[GroundAtom]:
        objs = {o for o in self._get_objects() if o.is_instance(object_type)}
        for _, bot in self._on_relations:
            objs.discard(bot)
        return {GroundAtom(NothingOn, [o]) for o in objs}

    def _interpret_Holding(self) -> set[GroundAtom]:
        if self._sim.current_held_object_id is not None:
            pybullet_id_to_obj = {v: k for k, v in self._pybullet_ids.items()}
            held_obj = pybullet_id_to_obj[self._sim.current_held_object_id]
            return {GroundAtom(Holding, [self._robot, held_obj])}
        return set()

    def _interpret_NotHolding(self) -> set[GroundAtom]:
        held_objs = set()
        if self._sim.current_held_object_id is not None:
            pybullet_id_to_obj = {v: k for k, v in self._pybullet_ids.items()}
            held_obj = pybullet_id_to_obj[self._sim.current_held_object_id]
            held_objs.add(held_obj)
        not_held_objs = {
            o for o in self._get_objects() if o.is_instance(object_type)
        } - held_objs
        return {GroundAtom(NotHolding, [self._robot, o]) for o in not_held_objs}

    def _interpret_GripperEmpty(self) -> set[GroundAtom]:
        if not self._sim.current_grasp_transform:
            return {GroundAtom(GripperEmpty, [self._robot])}
        return set()

    def _interpret_IsTarget(self) -> set[GroundAtom]:
        return set()

    def _interpret_NotIsTarget(self) -> set[GroundAtom]:
        objects = {o for o in self._get_objects() if o.is_instance(object_type)}
        is_target_atoms = self._interpret_IsTarget()
        target_objects = {a.objects[0] for a in is_target_atoms}
        not_target_objects = objects - target_objects
        return {GroundAtom(NotIsTarget, [o]) for o in not_target_objects}


class PickPlacePyBulletObjectsPerceiver(PyBulletObjectsPerceiver[NDArray[np.float32]]):
    """A perceiver for the PickPlacePyBulletObjectsEnv()."""

    def __init__(self, sim: PyBulletObjectsEnv) -> None:
        super().__init__(sim)

        # Create constant blocks.
        assert isinstance(self._sim, PickPlacePyBulletObjectsEnv)
        self._block = Object("block", object_type)
        self._target = Object("target", object_type)
        self._pybullet_ids = {
            self._robot: self._sim.robot.robot_id,
            self._table: self._sim.table_id,
            self._block: self._sim.block_id,
            self._target: self._sim.target_id,
        }

    def _get_objects(self) -> set[Object]:
        return set(self._pybullet_ids)

    def _set_sim_from_obs(self, obs: NDArray[np.float32]) -> None:
        self._sim.set_state(PickPlacePyBulletObjectsState.from_observation(obs))

    def _get_goal(
        self, obs: NDArray[np.float32], info: dict[str, Any]
    ) -> set[GroundAtom]:
        del obs, info
        return {On([self._block, self._target])}

    def _get_object_half_extents(self, object_id: int) -> tuple[float, float, float]:
        if object_id == self._pybullet_ids[self._table]:
            return self._sim.scene_description.table_half_extents
        if object_id == self._pybullet_ids[self._target]:
            return self._sim.scene_description.target_half_extents
        return self._sim.scene_description.object_half_extents

    def _interpret_IsMovable(self) -> set[GroundAtom]:
        return {GroundAtom(IsMovable, [self._block])}

    def _interpret_IsTarget(self) -> set[GroundAtom]:
        return {GroundAtom(IsTarget, [self._target])}


class BlockStackingPyBulletObjectsPerceiver(
    PyBulletObjectsPerceiver[gym.spaces.GraphInstance]
):
    """A perceiver for the BlockStackingPyBulletObjectsEnv()."""

    def __init__(self, sim: PyBulletObjectsEnv) -> None:
        super().__init__(sim)

        # Create constant objects.
        assert isinstance(self._sim, BlockStackingPyBulletObjectsEnv)
        self._pybullet_ids = {
            self._robot: self._sim.robot.robot_id,
            self._table: self._sim.table_id,
        }
        for label, block_id in self._sim.label_to_block_id.items():
            obj = Object(label, object_type)
            self._pybullet_ids[obj] = block_id
        self._active_blocks: set[Object] = set()

    def reset(
        self,
        obs: gym.spaces.GraphInstance,
        info: dict[str, Any],
    ) -> tuple[set[Object], set[GroundAtom], set[GroundAtom]]:
        self._active_blocks = set()
        assert isinstance(self._sim, BlockStackingPyBulletObjectsEnv)
        self._sim.set_state(BlockStackingPyBulletObjectsState.from_observation(obs))
        pybullet_id_to_obj = {v: k for k, v in self._pybullet_ids.items()}
        for active_block_id in self._sim.active_block_ids:
            active_block = pybullet_id_to_obj[active_block_id]
            self._active_blocks.add(active_block)
        return super().reset(obs, info)

    def _get_objects(self) -> set[Object]:
        return {self._robot, self._table} | self._active_blocks

    def _set_sim_from_obs(self, obs: gym.spaces.GraphInstance) -> None:
        self._sim.set_state(BlockStackingPyBulletObjectsState.from_observation(obs))

    def _get_goal(
        self, obs: gym.spaces.GraphInstance, info: dict[str, Any]
    ) -> set[GroundAtom]:
        del obs
        goal: set[GroundAtom] = set()
        assert isinstance(self._sim, BlockStackingPyBulletObjectsEnv)
        label_to_block_id = self._sim.label_to_block_id
        pybullet_id_to_obj = {v: k for k, v in self._pybullet_ids.items()}
        label_to_obj = {l: pybullet_id_to_obj[i] for l, i in label_to_block_id.items()}
        for pile in info["goal_piles"]:
            for bottom_label, top_label in zip(pile[:-1], pile[1:], strict=True):
                top = label_to_obj[top_label]
                bottom = label_to_obj[bottom_label]
                atom = GroundAtom(On, [top, bottom])
                goal.add(atom)
        return goal

    def _interpret_IsMovable(self) -> set[GroundAtom]:
        return {GroundAtom(IsMovable, [block]) for block in self._active_blocks}


class ObstacleTowerPyBulletObjectsPerceiver(
    PyBulletObjectsPerceiver[NDArray[np.float32]]
):
    """A perceiver for the ObstacleTowerPyBulletObjectsEnv()."""

    def __init__(self, sim: PyBulletObjectsEnv) -> None:
        super().__init__(sim)

        # Create constant objects
        assert isinstance(self._sim, ObstacleTowerPyBulletObjectsEnv)
        self._target_block = Object("T", object_type)
        self._target_area = Object("target", object_type)
        self._obstacle_blocks = sorted(
            [
                Object(chr(65 + 1 + i), object_type)
                for i in range(self._sim.scene_description.num_obstacle_blocks)
            ],
            key=lambda x: x.name,
        )

        # Set up PyBullet ID mappings
        self._pybullet_ids = {
            self._robot: self._sim.robot.robot_id,
            self._table: self._sim.table_id,
            self._target_block: self._sim.target_block_id,
            self._target_area: self._sim.target_area_id,
        }
        for i, block in enumerate(self._obstacle_blocks):
            self._pybullet_ids[block] = self._sim.obstacle_block_ids[i]

    def _get_objects(self) -> set[Object]:
        return {self._robot, self._table, self._target_block, self._target_area} | set(
            self._obstacle_blocks
        )

    def _set_sim_from_obs(self, obs: NDArray[np.float32]) -> None:
        self._sim.set_state(ObstacleTowerPyBulletObjectsState.from_observation(obs))

    def _get_goal(
        self, obs: NDArray[np.float32], info: dict[str, Any]
    ) -> set[GroundAtom]:
        del obs, info
        return {GroundAtom(On, [self._target_block, self._target_area])}

    def _get_object_half_extents(self, object_id: int) -> tuple[float, float, float]:
        if object_id == self._pybullet_ids[self._table]:
            return self._sim.scene_description.table_half_extents
        if object_id == self._pybullet_ids[self._target_area]:
            return self._sim.scene_description.target_half_extents
        return self._sim.scene_description.object_half_extents

    def _interpret_IsMovable(self) -> set[GroundAtom]:
        movable_objects = {self._target_block} | set(self._obstacle_blocks)
        return {GroundAtom(IsMovable, [obj]) for obj in movable_objects}

    def _interpret_IsTarget(self) -> set[GroundAtom]:
        return {GroundAtom(IsTarget, [self._target_area])}


class GraphObstacleTowerPyBulletObjectsPerceiver(
    PyBulletObjectsPerceiver[gym.spaces.GraphInstance]
):
    """A perceiver for the GraphObstacleTowerPyBulletObjectsEnv."""

    def __init__(self, sim: PyBulletObjectsEnv) -> None:
        super().__init__(sim)

        # Create constant objects
        assert isinstance(self._sim, GraphObstacleTowerPyBulletObjectsEnv)
        self._target_block = Object("T", object_type)
        self._target_area = Object("target", object_type)
        self._obstacle_blocks = sorted(
            [
                Object(chr(65 + 1 + i), object_type)
                for i in range(self._sim.scene_description.num_obstacle_blocks)
            ],
            key=lambda x: x.name,
        )

        # Set up PyBullet ID mappings
        self._pybullet_ids = {
            self._robot: self._sim.robot.robot_id,
            self._table: self._sim.table_id,
            self._target_block: self._sim.target_block_id,
            self._target_area: self._sim.target_area_id,
        }
        for i, block in enumerate(self._obstacle_blocks):
            self._pybullet_ids[block] = self._sim.obstacle_block_ids[i]

    def _get_objects(self) -> set[Object]:
        return {self._robot, self._table, self._target_block, self._target_area} | set(
            self._obstacle_blocks
        )

    def _set_sim_from_obs(self, obs: gym.spaces.GraphInstance) -> None:
        self._sim.set_state(
            GraphObstacleTowerPyBulletObjectsState.from_observation(obs)
        )

    def _get_goal(
        self, obs: gym.spaces.GraphInstance, info: dict[str, Any]
    ) -> set[GroundAtom]:
        del obs, info
        return {GroundAtom(On, [self._target_block, self._target_area])}

    def _get_object_half_extents(self, object_id: int) -> tuple[float, float, float]:
        if object_id == self._pybullet_ids[self._table]:
            return self._sim.scene_description.table_half_extents
        if object_id == self._pybullet_ids[self._target_area]:
            return self._sim.scene_description.target_half_extents
        return self._sim.scene_description.object_half_extents

    def _interpret_IsMovable(self) -> set[GroundAtom]:
        movable_objects = {self._target_block} | set(self._obstacle_blocks)
        return {GroundAtom(IsMovable, [obj]) for obj in movable_objects}

    def _interpret_IsTarget(self) -> set[GroundAtom]:
        return {GroundAtom(IsTarget, [self._target_area])}


class ClutteredDrawerPyBulletObjectsPerceiver(
    PyBulletObjectsPerceiver[gym.spaces.GraphInstance]
):
    """A perceiver for the ClutteredDrawerBlocksEnv."""

    def __init__(self, sim: PyBulletObjectsEnv) -> None:
        super().__init__(sim)

        assert isinstance(self._sim, ClutteredDrawerPyBulletObjectsEnv)
        self._drawer = Object("drawer", object_type)
        self._target_object = Object(
            self._sim.scene_description.target_object_label, object_type
        )
        self._drawer_objects = sorted(
            [
                Object(chr(65 + 1 + i), object_type)
                for i in range(self._sim.scene_description.num_drawer_objects)
            ],
            key=lambda x: x.name,
        )

        self._pybullet_ids = {
            self._robot: self._sim.robot.robot_id,
            self._table: self._sim.drawer_with_table_id,
            self._drawer: self._sim.drawer_with_table_id,
            self._target_object: self._sim.target_object_id,
        }
        for i, obj in enumerate(self._drawer_objects):
            self._pybullet_ids[obj] = self._sim.drawer_object_ids[i]

        # Create predicate interpreters.
        # No NothingOn predicate in this env.
        self._predicate_interpreters = [
            self._interpret_IsMovable,
            self._interpret_NotIsMovable,
            self._interpret_On,
            self._interpret_Holding,
            self._interpret_NotHolding,
            self._interpret_GripperEmpty,
            self._interpret_ReadyPick,
            self._interpret_NotReadyPick,
<<<<<<< HEAD
            self._interpret_IsTargetBlock,
=======
            self._interpret_IsTargetObject,
>>>>>>> 091dd59b
            self._interpret_IsTable,
            self._interpret_IsDrawer,
            self._interpret_BlockingLeft,
            self._interpret_BlockingRight,
            self._interpret_BlockingFront,
            self._interpret_BlockingBack,
            self._interpret_LeftClear,
            self._interpret_RightClear,
            self._interpret_FrontClear,
            self._interpret_BackClear,
<<<<<<< HEAD
=======
            self._interpret_HandReadyPick,
>>>>>>> 091dd59b
        ]

    def _get_objects(self) -> set[Object]:
        return {self._robot, self._table, self._drawer, self._target_object} | set(
            self._drawer_objects
        )

    def _set_sim_from_obs(self, obs: gym.spaces.GraphInstance) -> None:
        self._sim.set_state(ClutteredDrawerPyBulletObjectsState.from_observation(obs))

    def _get_goal(
        self, obs: gym.spaces.GraphInstance, info: dict[str, Any]
    ) -> set[GroundAtom]:
        del obs, info
        return {GroundAtom(On, [self._target_object, self._table])}

    def _interpret_IsMovable(self) -> set[GroundAtom]:
        movable_objects = {self._target_object} | set(self._drawer_objects)
        return {GroundAtom(IsMovable, [obj]) for obj in movable_objects}

    def _interpret_ReadyPick(self) -> set[GroundAtom]:
        """Determine if the robot is ready to pick an object."""
        ready_pick_atoms = set()
        candidates = {o for o in self._get_objects() if o.is_instance(object_type)}
        for obj in candidates:
            if obj in [self._table, self._drawer]:
                continue
            obj_pybullet_id = self._pybullet_ids[obj]

            # Check if the object is within the gripper's reach.
<<<<<<< HEAD
            if self._sim.is_block_ready_pick(obj_pybullet_id):
=======
            if self._sim.is_object_ready_pick(obj_pybullet_id):
>>>>>>> 091dd59b
                ready_pick_atoms.add(GroundAtom(ReadyPick, [self._robot, obj]))
        return ready_pick_atoms

    def _interpret_NotReadyPick(self) -> set[GroundAtom]:
        """Determine if the robot is not ready to pick an object."""
        ready_pick_atoms = self._interpret_ReadyPick()
        candidates = {o for o in self._get_objects() if o.is_instance(object_type)}
        not_ready_pick_atoms = set()
        for obj in candidates:
            if obj in [self._table, self._drawer]:
                continue
            if obj not in [a.objects[1] for a in ready_pick_atoms]:
                not_ready_pick_atoms.add(GroundAtom(NotReadyPick, [self._robot, obj]))
        return not_ready_pick_atoms
<<<<<<< HEAD
    
    def _interpret_IsTargetBlock(self) -> set[GroundAtom]:
        """Determine if the object is the target block."""
        target_block_atoms = set()
        for obj in self._drawer_blocks + [self._target_block]:
            if obj == self._target_block:
                target_block_atoms.add(GroundAtom(IsTargetBlock, [obj]))
            else:
                target_block_atoms.add(GroundAtom(NotIsTargetBlock, [obj]))
        return target_block_atoms
    
    def _interpret_IsTable(self) -> set[GroundAtom]:
        """Determine if the object is the table."""
        return {GroundAtom(IsTable, [self._table])}
    
    def _interpret_IsDrawer(self) -> set[GroundAtom]:
        """Determine if the object is the drawer."""
        return {GroundAtom(IsDrawer, [self._drawer])}
    
    def _interpret_BlockingLeft(self) -> set[GroundAtom]:
        """Determine if the object is blocking to the left."""
        blocking_left_atoms = set()
        # Assume only the non-target blocks can block the target block.
        # All the non-target blocks are Always direct graspable.
        for obj1 in self._drawer_blocks:
            obj1_id = self._pybullet_ids[obj1]
            for obj2 in [self._target_block]:
                if obj1 == obj2:
                    continue
                obj2_id = self._pybullet_ids[obj2]
                if self._sim.is_block_blocking(obj1_id, obj2_id, 'left'):
                    blocking_left_atoms.add(GroundAtom(BlockingLeft, [obj1, obj2]))
        return blocking_left_atoms
    
    def _interpret_BlockingRight(self) -> set[GroundAtom]:
        """Determine if the object is blocking to the right."""
        blocking_right_atoms = set()
        # Assume only the non-target blocks can block the target block.
        # All the non-target blocks are Always direct graspable.
        for obj1 in self._drawer_blocks:
            obj1_id = self._pybullet_ids[obj1]
            for obj2 in [self._target_block]:
                if obj1 == obj2:
                    continue
                obj2_id = self._pybullet_ids[obj2]
                if self._sim.is_block_blocking(obj1_id, obj2_id, 'right'):
                    blocking_right_atoms.add(GroundAtom(BlockingRight, [obj1, obj2]))
        return blocking_right_atoms
    
    def _interpret_BlockingFront(self) -> set[GroundAtom]:
        """Determine if the object is blocking to the front."""
        blocking_front_atoms = set()
        # Assume only the non-target blocks can block the target block.
        # All the non-target blocks are Always direct graspable.
        for obj1 in self._drawer_blocks:
            obj1_id = self._pybullet_ids[obj1]
            for obj2 in [self._target_block]:
                if obj1 == obj2:
                    continue
                obj2_id = self._pybullet_ids[obj2]
                if self._sim.is_block_blocking(obj1_id, obj2_id, 'front'):
                    blocking_front_atoms.add(GroundAtom(BlockingFront, [obj1, obj2]))
        return blocking_front_atoms
    
    def _interpret_BlockingBack(self) -> set[GroundAtom]:
        """Determine if the object is blocking to the back."""
        blocking_back_atoms = set()
        # Assume only the non-target blocks can block the target block.
        # All the non-target blocks are Always direct graspable.
        for obj1 in self._drawer_blocks:
            obj1_id = self._pybullet_ids[obj1]
            for obj2 in [self._target_block]:
                if obj1 == obj2:
                    continue
                obj2_id = self._pybullet_ids[obj2]
                if self._sim.is_block_blocking(obj1_id, obj2_id, 'back'):
                    blocking_back_atoms.add(GroundAtom(BlockingBack, [obj1, obj2]))
        return blocking_back_atoms
    
    def _interpret_LeftClear(self) -> set[GroundAtom]:
        """Determine if the left side is clear."""
        # This only evaluates the target block, as all other blocks are
=======

    def _interpret_IsTargetObject(self) -> set[GroundAtom]:
        """Determine if the object is the target object."""
        target_object_atoms = set()
        for obj in self._drawer_objects + [self._target_object]:
            if obj == self._target_object:
                target_object_atoms.add(GroundAtom(IsTargetObject, [obj]))
            else:
                target_object_atoms.add(GroundAtom(NotIsTargetObject, [obj]))
        return target_object_atoms

    def _interpret_IsTable(self) -> set[GroundAtom]:
        """Determine if the object is the table."""
        return {GroundAtom(IsTable, [self._table])}

    def _interpret_IsDrawer(self) -> set[GroundAtom]:
        """Determine if the object is the drawer."""
        return {GroundAtom(IsDrawer, [self._drawer])}

    def _interpret_BlockingLeft(self) -> set[GroundAtom]:
        """Determine if the object is blocking to the left."""
        blocking_left_atoms = set()
        # Assume only the non-target objects can block the target object.
        # All the non-target objects are Always direct graspable.
        for obj1 in self._drawer_objects:
            obj1_id = self._pybullet_ids[obj1]
            for obj2 in [self._target_object]:
                if obj1 == obj2:
                    continue
                obj2_id = self._pybullet_ids[obj2]
                if self._sim.is_object_blocking(obj1_id, obj2_id, "left"):
                    blocking_left_atoms.add(GroundAtom(BlockingLeft, [obj1, obj2]))
        return blocking_left_atoms

    def _interpret_BlockingRight(self) -> set[GroundAtom]:
        """Determine if the object is blocking to the right."""
        blocking_right_atoms = set()
        # Assume only the non-target objects can block the target object.
        # All the non-target objects are Always direct graspable.
        for obj1 in self._drawer_objects:
            obj1_id = self._pybullet_ids[obj1]
            for obj2 in [self._target_object]:
                if obj1 == obj2:
                    continue
                obj2_id = self._pybullet_ids[obj2]
                if self._sim.is_object_blocking(obj1_id, obj2_id, "right"):
                    blocking_right_atoms.add(GroundAtom(BlockingRight, [obj1, obj2]))
        return blocking_right_atoms

    def _interpret_BlockingFront(self) -> set[GroundAtom]:
        """Determine if the object is blocking to the front."""
        blocking_front_atoms = set()
        # Assume only the non-target objects can block the target object.
        # All the non-target objects are Always direct graspable.
        for obj1 in self._drawer_objects:
            obj1_id = self._pybullet_ids[obj1]
            for obj2 in [self._target_object]:
                if obj1 == obj2:
                    continue
                obj2_id = self._pybullet_ids[obj2]
                if self._sim.is_object_blocking(obj1_id, obj2_id, "front"):
                    blocking_front_atoms.add(GroundAtom(BlockingFront, [obj1, obj2]))
        return blocking_front_atoms

    def _interpret_BlockingBack(self) -> set[GroundAtom]:
        """Determine if the object is blocking to the back."""
        blocking_back_atoms = set()
        # Assume only the non-target objects can block the target object.
        # All the non-target objects are Always direct graspable.
        for obj1 in self._drawer_objects:
            obj1_id = self._pybullet_ids[obj1]
            for obj2 in [self._target_object]:
                if obj1 == obj2:
                    continue
                obj2_id = self._pybullet_ids[obj2]
                if self._sim.is_object_blocking(obj1_id, obj2_id, "back"):
                    blocking_back_atoms.add(GroundAtom(BlockingBack, [obj1, obj2]))
        return blocking_back_atoms

    def _interpret_LeftClear(self) -> set[GroundAtom]:
        """Determine if the left side is clear."""
        # This only evaluates the target object, as all other objects are
>>>>>>> 091dd59b
        # always graspable, and they are grasped by other operators.
        blocking_left_atoms = self._interpret_BlockingLeft()
        if len(blocking_left_atoms) > 0:
            return set()
<<<<<<< HEAD
        else:
            return {GroundAtom(LeftClear, [self._target_block])}
        
    def _interpret_RightClear(self) -> set[GroundAtom]:
        """Determine if the right side is clear."""
        # This only evaluates the target block, as all other blocks are
=======
        return {GroundAtom(LeftClear, [self._target_object])}

    def _interpret_RightClear(self) -> set[GroundAtom]:
        """Determine if the right side is clear."""
        # This only evaluates the target object, as all other objects are
>>>>>>> 091dd59b
        # always graspable, and they are grasped by other operators.
        blocking_right_atoms = self._interpret_BlockingRight()
        if len(blocking_right_atoms) > 0:
            return set()
<<<<<<< HEAD
        else:
            return {GroundAtom(RightClear, [self._target_block])}
        
    def _interpret_FrontClear(self) -> set[GroundAtom]:
        """Determine if the front side is clear."""
        # This only evaluates the target block, as all other blocks are
=======
        return {GroundAtom(RightClear, [self._target_object])}

    def _interpret_FrontClear(self) -> set[GroundAtom]:
        """Determine if the front side is clear."""
        # This only evaluates the target object, as all other objects are
>>>>>>> 091dd59b
        # always graspable, and they are grasped by other operators.
        blocking_front_atoms = self._interpret_BlockingFront()
        if len(blocking_front_atoms) > 0:
            return set()
<<<<<<< HEAD
        else:
            return {GroundAtom(FrontClear, [self._target_block])}
        
    def _interpret_BackClear(self) -> set[GroundAtom]:
        """Determine if the back side is clear."""
        # This only evaluates the target block, as all other blocks are
=======
        return {GroundAtom(FrontClear, [self._target_object])}

    def _interpret_BackClear(self) -> set[GroundAtom]:
        """Determine if the back side is clear."""
        # This only evaluates the target object, as all other objects are
>>>>>>> 091dd59b
        # always graspable, and they are grasped by other operators.
        blocking_back_atoms = self._interpret_BlockingBack()
        if len(blocking_back_atoms) > 0:
            return set()
<<<<<<< HEAD
        else:
            return {GroundAtom(BackClear, [self._target_block])}
=======
        return {GroundAtom(BackClear, [self._target_object])}

    def _interpret_HandReadyPick(self) -> set[GroundAtom]:
        """Determine if the robot is ready to reach an object."""
        candidates = {o for o in self._get_objects() if o.is_instance(object_type)}
        for obj in candidates:
            if obj in [self._table, self._drawer]:
                continue
            obj_pybullet_id = self._pybullet_ids[obj]

            # Check if the object is within the gripper's reach.
            if self._sim.is_robot_closely_above(obj_pybullet_id):
                return set()
        return {GroundAtom(HandReadyPick, [self._robot])}
>>>>>>> 091dd59b

    def _get_on_relations_from_sim(self) -> set[tuple[Object, Object]]:
        on_relations = set()
        candidates = {o for o in self._get_objects() if o.is_instance(object_type)}

        for obj1 in candidates:
            if obj1 in [self._table, self._drawer]:
                continue
            obj1_pybullet_id = self._pybullet_ids[obj1]

            # assume only object on table/drawer is allowed.
            for obj2 in candidates:
                if obj2 == self._table:
                    if self._sim.is_object_on_table(obj1_pybullet_id):
                        on_relations.add((obj1, obj2))
                elif obj2 == self._drawer:
                    if self._sim.is_object_on_drawer(obj1_pybullet_id):
                        on_relations.add((obj1, obj2))
                else:
                    continue
        return on_relations

    def _get_objects_in_drawer(self) -> set[Object]:
        """Determine which objects are in the drawer based on position."""
        in_drawer = set()
        drawer_state = p.getLinkState(
            self._sim.drawer_with_table_id,
            self._sim.drawer_joint_index,
            computeLinkVelocity=0,
            computeForwardKinematics=1,
            physicsClientId=self._sim.physics_client_id,
        )
        drawer_pos = drawer_state[0]  # worldLinkPosition
        drawer_dim = self._sim.scene_description.dimensions

        # Define drawer boundaries
        min_x = (
            drawer_pos[0]
            - drawer_dim.drawer_width / 2
            + drawer_dim.drawer_wall_thickness
        )
        max_x = (
            drawer_pos[0]
            + drawer_dim.drawer_width / 2
            - drawer_dim.drawer_wall_thickness
        )
        min_y = (
            drawer_pos[1]
            - drawer_dim.drawer_depth / 2
            + drawer_dim.drawer_wall_thickness
        )
        max_y = (
            drawer_pos[1]
            + drawer_dim.drawer_depth / 2
            - drawer_dim.drawer_wall_thickness
        )
        drawer_z = (
            drawer_pos[2]
            + (
                drawer_dim.drawer_bottom_z_offset
                - drawer_dim.drawer_bottom_thickness / 2
            )
            / 2
        )

        # Check if objects are within drawer boundaries
        for obj in self._drawer_objects + [self._target_object]:
            obj_id = self._pybullet_ids[obj]
            pose = get_pose(obj_id, self._sim.physics_client_id)
            pos = pose.position

            # Check if object is in drawer boundaries
            if (
                min_x <= pos[0] <= max_x
                and min_y <= pos[1] <= max_y
                and abs(pos[2] - drawer_z) < 0.05
            ):
                in_drawer.add(obj)

        return in_drawer


class CleanupTablePyBulletObjectsPerceiver(
    PyBulletObjectsPerceiver[gym.spaces.GraphInstance]
):
    """A perceiver for the CleanupTablePyBulletObjectsEnv."""

    def __init__(self, sim: PyBulletObjectsEnv) -> None:
        super().__init__(sim)

        assert isinstance(self._sim, CleanupTablePyBulletObjectsEnv)
        self._bin = Object("bin", object_type)
        self._toys = [
            Object(chr(65 + i), object_type)
            for i in range(self._sim.scene_description.num_toys)
        ]

        self._pybullet_ids = {
            self._robot: self._sim.robot.robot_id,
            self._table: self._sim.table_id,
            self._bin: self._sim.bin_id,
        }
        for i, toy in enumerate(self._toys):
            self._pybullet_ids[toy] = self._sim.toy_ids[i]

        self._predicate_interpreters = [
            self._interpret_IsMovable,
            self._interpret_NotIsMovable,
            self._interpret_On,
            self._interpret_Holding,
            self._interpret_NotHolding,
            self._interpret_GripperEmpty,
            self._interpret_ReadyPick,
            self._interpret_NotReadyPick,
            self._interpret_HandReadyPick,
        ]

    def _get_objects(self) -> set[Object]:
        return {self._robot, self._table, self._bin} | set(self._toys)

    def _set_sim_from_obs(self, obs: gym.spaces.GraphInstance) -> None:
        self._sim.set_state(CleanupTablePyBulletObjectsState.from_observation(obs))

    def _get_goal(
        self, obs: gym.spaces.GraphInstance, info: dict[str, Any]
    ) -> set[GroundAtom]:
        return {GroundAtom(On, [toy, self._bin]) for toy in self._toys}

    def _interpret_IsMovable(self) -> set[GroundAtom]:
        return {GroundAtom(IsMovable, [toy]) for toy in self._toys}

    def _interpret_ReadyPick(self) -> set[GroundAtom]:
        """Determine if the robot is ready to pick an object."""
        ready_pick_atoms = set()
        for toy in self._toys:
            toy_id = self._pybullet_ids[toy]
            if self._sim.is_object_ready_pick(toy_id):
                ready_pick_atoms.add(GroundAtom(ReadyPick, [self._robot, toy]))
        return ready_pick_atoms

    def _interpret_NotReadyPick(self) -> set[GroundAtom]:
        ready_pick_atoms = self._interpret_ReadyPick()
        ready_toys = {a.objects[1] for a in ready_pick_atoms}
        not_ready_toys = set(self._toys) - ready_toys
        return {GroundAtom(NotReadyPick, [self._robot, toy]) for toy in not_ready_toys}

    def _interpret_HandReadyPick(self) -> set[GroundAtom]:
        """Determine if the robot is ready to reach an object."""
        for toy in self._toys:
            toy_id = self._pybullet_ids[toy]
            if self._sim.is_robot_closely_above(toy_id):
                return set()
        return {GroundAtom(HandReadyPick, [self._robot])}

    def _get_on_relations_from_sim(self) -> set[tuple[Object, Object]]:
        on_relations = set()
        for toy in self._toys:
            toy_id = self._pybullet_ids[toy]
            table_id = self._pybullet_ids[self._table]
            if self._sim.is_toy_in_bin(toy_id):
                on_relations.add((toy, self._bin))
            elif check_body_collisions(
                toy_id,
                table_id,
                self._sim.physics_client_id,
                distance_threshold=1e-3,
            ):
                on_relations.add((toy, self._table))
        return on_relations<|MERGE_RESOLUTION|>--- conflicted
+++ resolved
@@ -55,13 +55,8 @@
 IsTarget = Predicate("IsTarget", [object_type])
 NotIsTarget = Predicate("NotIsTarget", [object_type])
 # for drawer
-<<<<<<< HEAD
-IsTargetBlock = Predicate("IsTargetBlock", [object_type])
-NotIsTargetBlock = Predicate("NotIsTargetBlock", [object_type])
-=======
 IsTargetObject = Predicate("IsTargetObject", [object_type])
 NotIsTargetObject = Predicate("NotIsTargetObject", [object_type])
->>>>>>> 091dd59b
 IsTable = Predicate("IsTable", [object_type])
 IsDrawer = Predicate("IsDrawer", [object_type])
 BlockingLeft = Predicate("BlockingLeft", [object_type, object_type])
@@ -72,10 +67,7 @@
 RightClear = Predicate("RightClear", [object_type])
 FrontClear = Predicate("FrontClear", [object_type])
 BackClear = Predicate("BackClear", [object_type])
-<<<<<<< HEAD
-=======
 HandReadyPick = Predicate("HandReadyPick", [robot_type])
->>>>>>> 091dd59b
 
 PREDICATES = {
     IsMovable,
@@ -99,15 +91,10 @@
     Holding,
     NotHolding,
     GripperEmpty,
-<<<<<<< HEAD
-    IsTargetBlock,
-    NotIsTargetBlock,
-=======
     IsTable,
     IsDrawer,
     IsTargetObject,
     NotIsTargetObject,
->>>>>>> 091dd59b
     BlockingLeft,
     BlockingRight,
     BlockingFront,
@@ -115,9 +102,6 @@
     LeftClear,
     RightClear,
     FrontClear,
-<<<<<<< HEAD
-    BackClear
-=======
     BackClear,
     HandReadyPick,
 }
@@ -132,7 +116,6 @@
     NotHolding,
     GripperEmpty,
     HandReadyPick,
->>>>>>> 091dd59b
 }
 
 
@@ -575,11 +558,7 @@
             self._interpret_GripperEmpty,
             self._interpret_ReadyPick,
             self._interpret_NotReadyPick,
-<<<<<<< HEAD
-            self._interpret_IsTargetBlock,
-=======
             self._interpret_IsTargetObject,
->>>>>>> 091dd59b
             self._interpret_IsTable,
             self._interpret_IsDrawer,
             self._interpret_BlockingLeft,
@@ -590,10 +569,7 @@
             self._interpret_RightClear,
             self._interpret_FrontClear,
             self._interpret_BackClear,
-<<<<<<< HEAD
-=======
             self._interpret_HandReadyPick,
->>>>>>> 091dd59b
         ]
 
     def _get_objects(self) -> set[Object]:
@@ -624,11 +600,7 @@
             obj_pybullet_id = self._pybullet_ids[obj]
 
             # Check if the object is within the gripper's reach.
-<<<<<<< HEAD
-            if self._sim.is_block_ready_pick(obj_pybullet_id):
-=======
             if self._sim.is_object_ready_pick(obj_pybullet_id):
->>>>>>> 091dd59b
                 ready_pick_atoms.add(GroundAtom(ReadyPick, [self._robot, obj]))
         return ready_pick_atoms
 
@@ -643,90 +615,6 @@
             if obj not in [a.objects[1] for a in ready_pick_atoms]:
                 not_ready_pick_atoms.add(GroundAtom(NotReadyPick, [self._robot, obj]))
         return not_ready_pick_atoms
-<<<<<<< HEAD
-    
-    def _interpret_IsTargetBlock(self) -> set[GroundAtom]:
-        """Determine if the object is the target block."""
-        target_block_atoms = set()
-        for obj in self._drawer_blocks + [self._target_block]:
-            if obj == self._target_block:
-                target_block_atoms.add(GroundAtom(IsTargetBlock, [obj]))
-            else:
-                target_block_atoms.add(GroundAtom(NotIsTargetBlock, [obj]))
-        return target_block_atoms
-    
-    def _interpret_IsTable(self) -> set[GroundAtom]:
-        """Determine if the object is the table."""
-        return {GroundAtom(IsTable, [self._table])}
-    
-    def _interpret_IsDrawer(self) -> set[GroundAtom]:
-        """Determine if the object is the drawer."""
-        return {GroundAtom(IsDrawer, [self._drawer])}
-    
-    def _interpret_BlockingLeft(self) -> set[GroundAtom]:
-        """Determine if the object is blocking to the left."""
-        blocking_left_atoms = set()
-        # Assume only the non-target blocks can block the target block.
-        # All the non-target blocks are Always direct graspable.
-        for obj1 in self._drawer_blocks:
-            obj1_id = self._pybullet_ids[obj1]
-            for obj2 in [self._target_block]:
-                if obj1 == obj2:
-                    continue
-                obj2_id = self._pybullet_ids[obj2]
-                if self._sim.is_block_blocking(obj1_id, obj2_id, 'left'):
-                    blocking_left_atoms.add(GroundAtom(BlockingLeft, [obj1, obj2]))
-        return blocking_left_atoms
-    
-    def _interpret_BlockingRight(self) -> set[GroundAtom]:
-        """Determine if the object is blocking to the right."""
-        blocking_right_atoms = set()
-        # Assume only the non-target blocks can block the target block.
-        # All the non-target blocks are Always direct graspable.
-        for obj1 in self._drawer_blocks:
-            obj1_id = self._pybullet_ids[obj1]
-            for obj2 in [self._target_block]:
-                if obj1 == obj2:
-                    continue
-                obj2_id = self._pybullet_ids[obj2]
-                if self._sim.is_block_blocking(obj1_id, obj2_id, 'right'):
-                    blocking_right_atoms.add(GroundAtom(BlockingRight, [obj1, obj2]))
-        return blocking_right_atoms
-    
-    def _interpret_BlockingFront(self) -> set[GroundAtom]:
-        """Determine if the object is blocking to the front."""
-        blocking_front_atoms = set()
-        # Assume only the non-target blocks can block the target block.
-        # All the non-target blocks are Always direct graspable.
-        for obj1 in self._drawer_blocks:
-            obj1_id = self._pybullet_ids[obj1]
-            for obj2 in [self._target_block]:
-                if obj1 == obj2:
-                    continue
-                obj2_id = self._pybullet_ids[obj2]
-                if self._sim.is_block_blocking(obj1_id, obj2_id, 'front'):
-                    blocking_front_atoms.add(GroundAtom(BlockingFront, [obj1, obj2]))
-        return blocking_front_atoms
-    
-    def _interpret_BlockingBack(self) -> set[GroundAtom]:
-        """Determine if the object is blocking to the back."""
-        blocking_back_atoms = set()
-        # Assume only the non-target blocks can block the target block.
-        # All the non-target blocks are Always direct graspable.
-        for obj1 in self._drawer_blocks:
-            obj1_id = self._pybullet_ids[obj1]
-            for obj2 in [self._target_block]:
-                if obj1 == obj2:
-                    continue
-                obj2_id = self._pybullet_ids[obj2]
-                if self._sim.is_block_blocking(obj1_id, obj2_id, 'back'):
-                    blocking_back_atoms.add(GroundAtom(BlockingBack, [obj1, obj2]))
-        return blocking_back_atoms
-    
-    def _interpret_LeftClear(self) -> set[GroundAtom]:
-        """Determine if the left side is clear."""
-        # This only evaluates the target block, as all other blocks are
-=======
 
     def _interpret_IsTargetObject(self) -> set[GroundAtom]:
         """Determine if the object is the target object."""
@@ -809,69 +697,37 @@
     def _interpret_LeftClear(self) -> set[GroundAtom]:
         """Determine if the left side is clear."""
         # This only evaluates the target object, as all other objects are
->>>>>>> 091dd59b
         # always graspable, and they are grasped by other operators.
         blocking_left_atoms = self._interpret_BlockingLeft()
         if len(blocking_left_atoms) > 0:
             return set()
-<<<<<<< HEAD
-        else:
-            return {GroundAtom(LeftClear, [self._target_block])}
-        
-    def _interpret_RightClear(self) -> set[GroundAtom]:
-        """Determine if the right side is clear."""
-        # This only evaluates the target block, as all other blocks are
-=======
         return {GroundAtom(LeftClear, [self._target_object])}
 
     def _interpret_RightClear(self) -> set[GroundAtom]:
         """Determine if the right side is clear."""
         # This only evaluates the target object, as all other objects are
->>>>>>> 091dd59b
         # always graspable, and they are grasped by other operators.
         blocking_right_atoms = self._interpret_BlockingRight()
         if len(blocking_right_atoms) > 0:
             return set()
-<<<<<<< HEAD
-        else:
-            return {GroundAtom(RightClear, [self._target_block])}
-        
-    def _interpret_FrontClear(self) -> set[GroundAtom]:
-        """Determine if the front side is clear."""
-        # This only evaluates the target block, as all other blocks are
-=======
         return {GroundAtom(RightClear, [self._target_object])}
 
     def _interpret_FrontClear(self) -> set[GroundAtom]:
         """Determine if the front side is clear."""
         # This only evaluates the target object, as all other objects are
->>>>>>> 091dd59b
         # always graspable, and they are grasped by other operators.
         blocking_front_atoms = self._interpret_BlockingFront()
         if len(blocking_front_atoms) > 0:
             return set()
-<<<<<<< HEAD
-        else:
-            return {GroundAtom(FrontClear, [self._target_block])}
-        
-    def _interpret_BackClear(self) -> set[GroundAtom]:
-        """Determine if the back side is clear."""
-        # This only evaluates the target block, as all other blocks are
-=======
         return {GroundAtom(FrontClear, [self._target_object])}
 
     def _interpret_BackClear(self) -> set[GroundAtom]:
         """Determine if the back side is clear."""
         # This only evaluates the target object, as all other objects are
->>>>>>> 091dd59b
         # always graspable, and they are grasped by other operators.
         blocking_back_atoms = self._interpret_BlockingBack()
         if len(blocking_back_atoms) > 0:
             return set()
-<<<<<<< HEAD
-        else:
-            return {GroundAtom(BackClear, [self._target_block])}
-=======
         return {GroundAtom(BackClear, [self._target_object])}
 
     def _interpret_HandReadyPick(self) -> set[GroundAtom]:
@@ -886,7 +742,6 @@
             if self._sim.is_robot_closely_above(obj_pybullet_id):
                 return set()
         return {GroundAtom(HandReadyPick, [self._robot])}
->>>>>>> 091dd59b
 
     def _get_on_relations_from_sim(self) -> set[tuple[Object, Object]]:
         on_relations = set()
