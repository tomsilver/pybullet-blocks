--- conflicted
+++ resolved
@@ -38,23 +38,8 @@
 NothingOn = Predicate("NothingOn", [object_type])
 Holding = Predicate("Holding", [robot_type, object_type])
 GripperEmpty = Predicate("GripperEmpty", [robot_type])
-<<<<<<< HEAD
 Clear = Predicate("Clear", [object_type])
 PREDICATES = {IsMovable, NotIsMovable, On, NothingOn, Holding, GripperEmpty, Clear}
-=======
-IsTarget = Predicate("IsTarget", [object_type])
-NotIsTarget = Predicate("IsNotTarget", [object_type])
-PREDICATES = {
-    IsMovable,
-    NotIsMovable,
-    On,
-    NothingOn,
-    Holding,
-    GripperEmpty,
-    IsTarget,
-    NotIsTarget,
-}
->>>>>>> cf511cc3
 
 
 class PyBulletBlocksPerceiver(Perceiver[ObsType]):
@@ -83,12 +68,7 @@
             self._interpret_NothingOn,
             self._interpret_Holding,
             self._interpret_GripperEmpty,
-<<<<<<< HEAD
             self._interpret_Clear,
-=======
-            self._interpret_IsTarget,
-            self._interpret_NotIsTarget,
->>>>>>> cf511cc3
         ]
 
     def reset(
@@ -190,7 +170,6 @@
             return {GroundAtom(GripperEmpty, [self._robot])}
         return set()
 
-<<<<<<< HEAD
     def _interpret_Clear(self) -> set[GroundAtom]:
         clear_objects = {
             self._table
@@ -198,17 +177,6 @@
         nothing_on_atoms = self._interpret_NothingOn()
         clear_objects.update(atom.objects[0] for atom in nothing_on_atoms)
         return {GroundAtom(Clear, [obj]) for obj in clear_objects}
-=======
-    def _interpret_IsTarget(self) -> set[GroundAtom]:
-        return set()
-
-    def _interpret_NotIsTarget(self) -> set[GroundAtom]:
-        objects = {o for o in self._get_objects() if o.is_instance(object_type)}
-        is_target_atoms = self._interpret_IsTarget()
-        target_objects = {a.objects[0] for a in is_target_atoms}
-        not_target_objects = objects - target_objects
-        return {GroundAtom(NotIsTarget, [o]) for o in not_target_objects}
->>>>>>> cf511cc3
 
 
 class PickPlacePyBulletBlocksPerceiver(PyBulletBlocksPerceiver[NDArray[np.float32]]):
@@ -355,11 +323,4 @@
 
     def _interpret_IsMovable(self) -> set[GroundAtom]:
         movable_objects = {self._target_block} | set(self._obstacle_blocks)
-<<<<<<< HEAD
-        return {GroundAtom(IsMovable, [obj]) for obj in movable_objects}
-=======
-        return {GroundAtom(IsMovable, [obj]) for obj in movable_objects}
-
-    def _interpret_IsTarget(self) -> set[GroundAtom]:
-        return {GroundAtom(IsTarget, [self._target_area])}
->>>>>>> cf511cc3
+        return {GroundAtom(IsMovable, [obj]) for obj in movable_objects}